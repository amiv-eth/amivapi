--- conflicted
+++ resolved
@@ -305,7 +305,6 @@
 
 TODO(Alex)
 
-<<<<<<< HEAD
 #Unregistered users
 
 AMIV api currently allows unregistered users in axactly two cases: Signing up for a public event (when 'is_public' is set to True) or managing email-subscribtions for public email lists.  
@@ -322,8 +321,7 @@
 You will receive a 202 Acepted. This means that the signup is not valid yet, but the user has received an email and can confirm the signup by clicking on a link.
 
 ##Email Forwards
-They work like eventsignups, but just post address and forward-id to "/forwardaddresses".a
-=======
+They work like eventsignups, but just post address and forward-id to "/forwardaddresses".
 
 # Common Problems
 
@@ -334,5 +332,4 @@
 then your account can not access the object.
 If you are able to GET the object, then your provided data is invalid. If
 you do not have admin priviledges for the endpoint(method on that resource)
-make sure your request will conserve your ownership of the object.
->>>>>>> e47745b5
+make sure your request will conserve your ownership of the object.