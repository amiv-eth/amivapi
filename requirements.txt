--- conflicted
+++ resolved
@@ -8,12 +8,7 @@
 freezegun==1.2.1
 sentry-sdk[flask]==1.6.0
 beautifulsoup4==4.11.1
-<<<<<<< HEAD
-Pillow==9.1.1
-=======
 Pillow==9.2.0
-pymongo==3.12.3
->>>>>>> 55fcec94
 
 # Test requirements. It's not worth the hassle to keep them separate.
 pytest==7.1.2
