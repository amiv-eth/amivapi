--- conflicted
+++ resolved
@@ -237,9 +237,6 @@
         if not db_name:
             db_name = prompt("MySQL database", default="amivapi")
 
-<<<<<<< HEAD
-        db_uri = "mysql+mysqlconnector://%s:%s@%s/%s?charset=utf8" % \
-=======
         if not tests_in_db:
             tests_in_db = prompt_bool(
                 "Should the DB server also be used for tests?")
@@ -249,8 +246,7 @@
         config['DB_PASS'] = db_pass
         config['DB_NAME'] = db_name
 
-        db_uri = "mysql://%s:%s@%s/%s?charset=utf8" % \
->>>>>>> 26b42ff9
+        db_uri = "mysql+mysqlconnector://%s:%s@%s/%s?charset=utf8" % \
             (db_user, db_pass, db_host, db_name)
 
     config['TESTS_IN_DB'] = tests_in_db
