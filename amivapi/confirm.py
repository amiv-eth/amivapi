from flask import current_app as app
from flask import Blueprint, request, abort
from amivapi.models import Confirm
from amivapi import utils
from eve.methods.post import post_internal
from eve.render import send_response

import datetime as dt
import string
import random
import json


confirmprint = Blueprint('confirm', __name__)


def id_generator(size=6, chars=string.ascii_letters + string.digits):
    return ''.join(random.choice(chars) for _ in range(size))


def send_confirmmail(ressource, token, email):
    print('email send with token %s to %s' % (token, email))


def confirm_actions(ressource, method, doc, items, email_field):
    """
    :param ressource: the ressource as a string
    :param method: the method (POST, GET, DELETE) as a string
    :param condition: a dict with 'doc-key' and 'value' for the condition

    """
<<<<<<< HEAD
    if doc.get('_confirmed') is not True:
        doc.pop('_updated')
        doc.pop('_created')
        doc.pop('_author')
        data = json.dumps(doc, cls=utils.DateTimeEncoder)
        expiry = dt.datetime.now() + dt.timedelta(days=14)
        # TODO: check uniqueness of token?
        token = id_generator(size=20)
        thisconfirm = Confirm(
            method=method,
            ressource=ressource,
            data=data,
            expiry_date=expiry,
            token=token,
            _author=0,
        )
        db = app.data.driver.session
        db.add(thisconfirm)
        db.commit()
        send_confirmmail(ressource, token, doc.get(email_field))
        items.remove(doc)
    else:
        doc.pop('_confirmed')
=======

    if condition is True:
        if doc.get('_confirmed') is not True:
            doc.pop('_updated')
            doc.pop('_created')
            data = json.dumps(doc, cls=utils.DateTimeEncoder)
            expiry = dt.datetime.now() + dt.timedelta(days=14)
            # TODO: check uniqueness of token?
            token = id_generator(size=20)
            thisconfirm = Confirm(
                method=method,
                ressource=ressource,
                data=data,
                expiry_date=expiry,
                token=token,
            )
            db = app.data.driver.session
            db.add(thisconfirm)
            db.commit()
            sendConfirmmail(ressource, token, doc.get(email_field))
            items.remove(doc)
        else:
            doc.pop('_confirmed')
>>>>>>> 9e087ac0


def return_status(payload):
    """Send 202 Accepted"""
    payload.status_code = 202
    # payload.data might get deprecated
    message = payload.get_data()[:payload.data.find('}')]
    message += (
        ', "_issue":"Please check your email and POST the token '
        'to /confirms to process your request"}'
    )
    payload.data = message


@confirmprint.route('/confirms', methods=['POST'])
def on_post_token():
    data = utils.parse_data(request)
    return execute_confirmed_action(data.get('token'))


def execute_confirmed_action(token):
    db = app.data.driver.session
    action = db.query(Confirm).filter_by(
        token=token
    ).first()
    # TODO: check expiry_date
    if action is None:
        abort(404, description=(
            'This token could not be found. It might got expired.'
        ))
    payload = json.loads(action.data, cls=utils.DateTimeDecoder)
    payload.update({'_confirmed': True})
    response = None
    if action.method == 'POST':
        answer = post_internal(action.ressource, payload)
        response = send_response(action.ressource, answer)
    db.delete(action)
    db.commit()
    return response<|MERGE_RESOLUTION|>--- conflicted
+++ resolved
@@ -29,7 +29,7 @@
     :param condition: a dict with 'doc-key' and 'value' for the condition
 
     """
-<<<<<<< HEAD
+
     if doc.get('_confirmed') is not True:
         doc.pop('_updated')
         doc.pop('_created')
@@ -53,31 +53,6 @@
         items.remove(doc)
     else:
         doc.pop('_confirmed')
-=======
-
-    if condition is True:
-        if doc.get('_confirmed') is not True:
-            doc.pop('_updated')
-            doc.pop('_created')
-            data = json.dumps(doc, cls=utils.DateTimeEncoder)
-            expiry = dt.datetime.now() + dt.timedelta(days=14)
-            # TODO: check uniqueness of token?
-            token = id_generator(size=20)
-            thisconfirm = Confirm(
-                method=method,
-                ressource=ressource,
-                data=data,
-                expiry_date=expiry,
-                token=token,
-            )
-            db = app.data.driver.session
-            db.add(thisconfirm)
-            db.commit()
-            sendConfirmmail(ressource, token, doc.get(email_field))
-            items.remove(doc)
-        else:
-            doc.pop('_confirmed')
->>>>>>> 9e087ac0
 
 
 def return_status(payload):
