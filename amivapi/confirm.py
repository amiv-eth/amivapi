from flask import current_app as app
from flask import Blueprint, request, abort, g
from eve.methods.post import post
from eve.render import send_response
from eve.methods.common import payload
from eve.utils import config, debug_error_message
from amivapi.authorization import common_authorization

import string
import random
import utils
import models

confirmprint = Blueprint('confirm', __name__)
documentation = {}


def token_generator(size=6, chars=string.ascii_letters + string.digits):
    """generates a random string of elements of chars
    :param size: length of the token
    :param chars: list of possible chars
    :returns: a random token
    """
    return ''.join(random.choice(chars) for _ in range(size))


def send_confirmmail(resource, token, email):
    """For the development-Version, we do not actually send emails but print
    the token. For testing, you will find the token in the database or copy it
    from the command-line
    :param resource: The resource of the current request as a string
    :param token: The token connected to the data-entry which needs
    confirmation
    :param email: address the email will be send to
    """
    print('email send with token %s to %s' % (token, email))


def confirm_actions(resource, email, items):
    """
<<<<<<< HEAD
    This method will generate a random token and append it to items.
    For 'eventsignups', the email will be swapped to the key '_email_unreg'.
    An email will be send to the user for confirmation.
    :param resource: the ressource current as a string
    :param items: the dictionary of the data which will be inserted into the
    database
    :param email: The email the confirmation mail will be send to
=======
    This method will save a given action for confirmation in the database
    and send a token to the email-address given.
    The action will be executed as soon as the token is POSTed to the resource
    /confirmations

    :param ressource: the ressource as a string
    :param method: the method (POST, GET, DELETE) as a string
    :param doc: the dictionary of the data for the action
    :param items: a list of all data processed by the hook. This is only needed
                  to delete the doc out of this list.
    :param email_field: the key for the email-address in doc
>>>>>>> 6d56018c
    """
    token = token_generator(size=20)
    send_confirmmail(resource, token, email)
    if resource == 'eventsignups':
        # email is no relation, move it to _email_unreg
        items.pop('email')
        items['_email_unreg'] = email
    items['_token'] = token


def change_status(response):
    """This function changes the catched response of a post. Eve returns 201
    because the data got just deleted out of the payload and the empty payload
    got handled correct, but we need to return 202 and a hint to confirm the
    email-address
    :param response: the response from eve, a list of 4 items
    :returns: new response with changed status-code
    """
    if response[3] in [201, 200] and 'id' not in response:
        """No items actually inserted but saved in Confirm,
        Send 202 Accepted"""
        response[0].update({'_issue': 'Please check your email and POST the '
                           'token to /confirms to process your request',
                            config.STATUS: 202})
        return response[0], None, None, 202
    return response


def route_post(resource, lookup, anonymous=True):
    """This method mappes the request to the corresponding eve-functions or
    implements own functions.
    Similar to eve.endpoint
<<<<<<< HEAD
=======

    :param resource: the resource where the request comes from
>>>>>>> 6d56018c
    :param lookup: the lookup-dictionary like in the hooks
    :param anonymous: True if the request needs confirmation via email
    :returns: the response from eve, with correct status code
    """
    response = None
<<<<<<< HEAD
    common_authorization(resource, 'POST')
    response = post(resource)
    if anonymous:
        response = change_status(response)
=======
    method = request_method()
    common_authorization(resource, method)
    if method in ('GET', 'HEAD'):
        response = get(resource, lookup)
    elif method == 'POST':
        response = post(resource)
        if anonymous:
            response = change_status(response)
    elif method == 'OPTIONS':
        response = None
    else:
        abort(405)
    return send_response(resource, response)


def route_itemmethod(resource, lookup, anonymous=True):
    """This method mappes the request to the corresponding eve-functions or
    implements own functions.
    Similar to eve.endpoint

    :param resource: the resource where the request comes from
    :param lookup: the lookup-dictionary like in the hooks
    :param anonymous: True if the request concerns an anonymous user (the
        logged in user may be different)
    """
    response = None
    method = request_method()
    common_authorization(resource, method)
    admin = g.resource_admin
    if method in ('GET', 'HEAD'):
        response = getitem(resource, lookup)
    elif method == 'PATCH':
        response = patch(resource, lookup)
        if anonymous and not admin:
            response = change_status(response)
    elif method == 'PUT':
        response = put(resource, lookup)
        if anonymous and not admin:
            response = change_status(response)
    elif method == 'DELETE':
        print g.logged_in_user
        db = app.data.driver.session
        resource_class = utils.get_class_for_resource(resource)
        doc = db.query(resource_class).get(lookup['_id'])
        if not doc:
            abort(404)
        print doc.__owner__
        owner = doc.__owner__ == g.logged_in_user
        print "is owner: %s" % str(owner)
        if anonymous and not admin and not owner:
            # own funcionality for confirmation, we don't use eve in this case
            # we need the email to send the token
            lookup.update(address=doc.address)
            confirm_actions(resource, method, lookup)
            response = [{}, None, None, 202]
            response[0][config.STATUS] = 202
        else:
            response = deleteitem(resource, lookup)
    elif method == 'OPTIONS':
        response = None
    else:
        abort(405)
>>>>>>> 6d56018c
    return send_response(resource, response)


documentation['forwardaddresses'] = {
    'general': "This resource organizes email-addresses subscribing a forward"
    " which are not relating to a user.",
    'methods': "To add an address to a forward, one must either be admin or "
    "owner of the forward. In other cases, you can POST subscriptions to "
    "public forwards. Every POST needs confirmation of the email-address.",
    'schema': 'forwardaddresses'
}


@confirmprint.route('/forwardaddresses', methods=['POST'])
def handle_forwardaddresses():
    """These are custom api-endpoints from the confirmprint Blueprint.
    We don't want eve to handle POST to /forwardaddresses because we need to
    change the status of the response
    :returns: eve-response with (if POST was correct) changed status-code
    """
    data = payload()  # we only allow POST -> no error with payload()
    return route_post('forwardaddresses', data)


documentation['eventsignups'] = {
    'general': "Signing up to an event is possible in two cases: Either you "
    "are a registered user ot you are not registered, but the event is "
    "public and you have an email-address.",
    'methods': {
        'GET': "You can onyl see your own signups unless you are an "
        "administrator",
        'POST': "If you are not registered, the signup becomes valid as you "
        "confirm your email-address"
    },
    'fields': {
        'extra_data': "Needs to provide all necessary data defined in "
        "event.additional_fields",
        'user_id': "If you are not registered, set this to -1"
    },
    'schema': 'eventsignups'
}


@confirmprint.route('/eventsignups', methods=['POST'])
def handle_eventsignups():
    """These are custom api-endpoints from the confirmprint Blueprint.
    We don't want eve to handle POST to /eventsignups because we need to
    change the status of the response
    :returns: eve-response with (if POST was correct) changed status-code
    """
    data = payload()  # we only allow POST -> no error with payload()
    anonymous = (data.get('user_id') == -1)
    return route_post('eventsignups', data, anonymous)


@confirmprint.route('/confirmations', methods=['POST'])
def on_post_token():
    """This is the endpoint, where confirmation-tokens need to get posted to.
    :returns: 201 if token correct
    """
    data = payload()
    return execute_confirmed_action(data.get('token'))


def execute_confirmed_action(token):
    """from a given token, this function will search for a stored action in
    Confirms and send it to eve's post_internal
    PATCH and PUT are not implemented yet
    :param token: the Token which was send to an email-address for confirmation
    :returns: 201 in eve-response-format, without confirmed data
    """
    db = app.data.driver.session
    signup = db.query(models.EventSignup).filter_by(_token=token).first()
    forward = db.query(models.ForwardAddress).filter_by(_token=token).first()
    doc = signup
    if doc is None:
        doc = forward
    if doc is None:
        abort(404, description=(
            'This token could not be found.'
        ))
    resource = doc.__tablename__
    # response = patch_internal(resource, {'_confirmed': True}, False,
    #                        False, _id=doc._id)
    doc._confirmed = True
    db.flush()
    response = [{}, None, None, 201]
    # app.data.update(resource, doc._id, {'_confirmed': True})
    return send_response(resource, response)


""" Hooks to catch actions which should be confirmed """


def signups_confirm_anonymous(items):
    """
    hook to confirm external signups
    """
    for doc in items:
        if doc['user_id'] == -1:
            doc['_confirmed'] = False
            confirm_actions('eventsignups', doc['email'], doc)
        else:
            doc['_confirmed'] = True


def forwardaddresses_insert_anonymous(items):
    for doc in items:
        doc['_confirmed'] = False
        confirm_actions('forwardaddresses', doc['email'], doc)


def needs_confirmation(resource, doc):
    return (resource == 'eventsignups'
            and doc.get('_email_unreg') is not None) \
        or (resource == 'forwardaddresses')


def pre_delete_confirmation(resource, original):
    if needs_confirmation(resource, original):
        token_authorization(resource, original)


def pre_update_confirmation(resource, updates, original):
    pre_delete_confirmation(resource, original)


def pre_replace_confirmation(resource, document, original):
    pre_delete_confirmation(resource, original)


def post_deleted_confirmation(resource, item):
    if needs_confirmation(resource, item):
        return_correct_email(item)


def post_updated_confirmation(resource, updates, original):
    if needs_confirmation(resource, original):
        return_correct_email(original)


def post_fetched_confirmation(resource, response):
    post_deleted_confirmation(resource, response)


def post_inserted_confirmation(resource, items):
    for item in items:
        post_deleted_confirmation(resource, item)


def post_replaced_confirmation(resource, item, original):
    post_deleted_confirmation(resource, item)


def token_authorization(resource, original):
    """
    checks if a request to an item-endpoint is authorized by the correct Token
    in the header
    Will abort if Token is incorrect.
    :param resourse: the resource of the item as a string
    :param original: The original data of the item which is requested
    """
    token = request.headers.get('Token')
    is_owner = g.logged_in_user in utils.get_owner(resource, original['id'])
    if is_owner:
        print "Access to %s/%d granted for owner %d" % (resource,
                                                        original['id'],
                                                        g.logged_in_user)
        return
    if token is None and not g.resource_admin:
        abort(412, description=debug_error_message(
            "Please provide a valid token."
        ))
    if token != original['_token']:
        abort(401, description="Token for external user not valid.")


def return_correct_email(response):
    if response.get('_email_unreg') is not None:
        response['email'] = response['_email_unreg']
        response.pop('_email_unreg')<|MERGE_RESOLUTION|>--- conflicted
+++ resolved
@@ -38,7 +38,6 @@
 
 def confirm_actions(resource, email, items):
     """
-<<<<<<< HEAD
     This method will generate a random token and append it to items.
     For 'eventsignups', the email will be swapped to the key '_email_unreg'.
     An email will be send to the user for confirmation.
@@ -46,19 +45,6 @@
     :param items: the dictionary of the data which will be inserted into the
     database
     :param email: The email the confirmation mail will be send to
-=======
-    This method will save a given action for confirmation in the database
-    and send a token to the email-address given.
-    The action will be executed as soon as the token is POSTed to the resource
-    /confirmations
-
-    :param ressource: the ressource as a string
-    :param method: the method (POST, GET, DELETE) as a string
-    :param doc: the dictionary of the data for the action
-    :param items: a list of all data processed by the hook. This is only needed
-                  to delete the doc out of this list.
-    :param email_field: the key for the email-address in doc
->>>>>>> 6d56018c
     """
     token = token_generator(size=20)
     send_confirmmail(resource, token, email)
@@ -91,85 +77,16 @@
     """This method mappes the request to the corresponding eve-functions or
     implements own functions.
     Similar to eve.endpoint
-<<<<<<< HEAD
-=======
-
     :param resource: the resource where the request comes from
->>>>>>> 6d56018c
     :param lookup: the lookup-dictionary like in the hooks
     :param anonymous: True if the request needs confirmation via email
     :returns: the response from eve, with correct status code
     """
     response = None
-<<<<<<< HEAD
     common_authorization(resource, 'POST')
     response = post(resource)
     if anonymous:
         response = change_status(response)
-=======
-    method = request_method()
-    common_authorization(resource, method)
-    if method in ('GET', 'HEAD'):
-        response = get(resource, lookup)
-    elif method == 'POST':
-        response = post(resource)
-        if anonymous:
-            response = change_status(response)
-    elif method == 'OPTIONS':
-        response = None
-    else:
-        abort(405)
-    return send_response(resource, response)
-
-
-def route_itemmethod(resource, lookup, anonymous=True):
-    """This method mappes the request to the corresponding eve-functions or
-    implements own functions.
-    Similar to eve.endpoint
-
-    :param resource: the resource where the request comes from
-    :param lookup: the lookup-dictionary like in the hooks
-    :param anonymous: True if the request concerns an anonymous user (the
-        logged in user may be different)
-    """
-    response = None
-    method = request_method()
-    common_authorization(resource, method)
-    admin = g.resource_admin
-    if method in ('GET', 'HEAD'):
-        response = getitem(resource, lookup)
-    elif method == 'PATCH':
-        response = patch(resource, lookup)
-        if anonymous and not admin:
-            response = change_status(response)
-    elif method == 'PUT':
-        response = put(resource, lookup)
-        if anonymous and not admin:
-            response = change_status(response)
-    elif method == 'DELETE':
-        print g.logged_in_user
-        db = app.data.driver.session
-        resource_class = utils.get_class_for_resource(resource)
-        doc = db.query(resource_class).get(lookup['_id'])
-        if not doc:
-            abort(404)
-        print doc.__owner__
-        owner = doc.__owner__ == g.logged_in_user
-        print "is owner: %s" % str(owner)
-        if anonymous and not admin and not owner:
-            # own funcionality for confirmation, we don't use eve in this case
-            # we need the email to send the token
-            lookup.update(address=doc.address)
-            confirm_actions(resource, method, lookup)
-            response = [{}, None, None, 202]
-            response[0][config.STATUS] = 202
-        else:
-            response = deleteitem(resource, lookup)
-    elif method == 'OPTIONS':
-        response = None
-    else:
-        abort(405)
->>>>>>> 6d56018c
     return send_response(resource, response)
 
 
