# -*- coding: utf-8 -*-
#
# license: AGPLv3, see LICENSE for details. In addition we strongly encourage
#          you to buy us beer if we meet and you like the software.
"""Utilities."""


import smtplib
from email.mime.text import MIMEText
from copy import deepcopy
from contextlib import contextmanager

from flask import request, g, current_app as app
from eve.utils import config
from eve.io.mongo import Validator


@contextmanager
def admin_permissions():
    """Switch to a context with admin rights and restore state afterwards.

    Use as context:
    >> with admin_rights():
    >>     do_something()
    """
    old_admin = g.get('resource_admin')
    g.resource_admin = True
    app.logger.debug("Overwriting g.resource_admin with True.")

    yield

    app.logger.debug("Restoring g.resource_admin.")
    if old_admin is not None:  # None means it wasn't set before..
        g.resource_admin = old_admin


<<<<<<< HEAD
def get_class_for_resource(resource):
    """Utility function to get SQL Alchemy model associated with a resource.

    :param resource: Name of a resource
    :returns: SQLAlchemy model associated with the resource from models.py
    """
    if resource in config.DOMAIN:
        return config.DOMAIN[resource]['sql_model']
    else:
        return None


def token_generator(size=6):
    """Generate a random string of elements of chars.

    :param size: length of the token
    :returns: a random token
    """
    return urlsafe_b64encode(urandom(size))[0:size]


def recursive_any_getattr(obj, path):
    """Recursive gettattr.

    Given some object and a path, retrive any value, which is reached with
    this path. Lists are looped through.

    @argument obj: Object to start with
    @argument path: List of attribute names

    @returns: List of values
    """
    if len(path) == 0:
        if isinstance(obj, list):
            return obj
        return [obj]

    if isinstance(obj, list):
        results = []
        for item in obj:
            results.extend(recursive_any_getattr(item, path))
        return results

    next_field = getattr(obj, path[0])

    return recursive_any_getattr(next_field, path[1:])


def get_owner(model, id):
    """Search for the owner(s) of a data-item.

    :param model: the SQLAlchemy-model (in models.py)
    :param _id: The id of the item (unique for each model)
    :returns: a list of owner-ids
    """
    db = app.data.driver.session
    doc = db.query(model).get(id)
    if not doc or not hasattr(model, '__owner__'):
        return None
    ret = []
    for path in doc.__owner__:
        ret.extend(recursive_any_getattr(doc, path.split('.')))
    return ret
=======
def get_config():
    """Load the config from settings.py and updates it with config.cfg.

    :returns: Config dictionary
    """
    config = Config(ROOT_DIR)
    config.from_object("amivapi.settings")
    try:
        config.from_pyfile("mongo_config.cfg")
    except IOError as e:
        raise IOError(str(e) + "\nYou can create it by running "
                      "`python manage.py create_config`.")

    return config
>>>>>>> cf84f9b0


def mail(sender, to, subject, text):
    """Send a mail to a list of recipients.

    Args:
        from(string): From address
        to(list of strings): List of recipient addresses
        subject(string): Subject string
        text(string): Mail content
    """
    if app.config.get('TESTING', False):
        app.test_mails.append({
            'subject': subject,
            'from': sender,
            'receivers': to,
            'text': text
        })
    else:
        msg = MIMEText(text)
        msg['Subject'] = subject
        msg['From'] = sender
        msg['To'] = ';'.join(to)

        try:
            s = smtplib.SMTP(config.SMTP_SERVER)
            try:
                s.sendmail(msg['From'], to, msg.as_string())
            except smtplib.SMTPRecipientsRefused as e:
                app.logger.error(
                    "Failed to send mail:\nFrom: %s\nTo: %s\nSubject: %s\n\n%s"
                    % (sender, str(to), subject, text))
            s.quit()
        except smtplib.SMTPException as e:
            app.logger.error("SMTP error trying to send mails: %s" % e)


class ValidatorAMIV(Validator):
    """Validator subclass adding more validation for special fields."""

    def _validate_not_patchable(self, enabled, field, value):
        """Custom Validator to inhibit patching of the field.

        e.g. eventsignups, userid: required for post, but can not be patched

        Args:
            enabled (bool): Boolean, should be true
            field (string): field name.
            value: field value.
        """
        if enabled and (request.method == 'PATCH'):
            self._error(field, "this field can not be changed with PATCH")

    def _validate_not_patchable_unless_admin(self, enabled, field, value):
        """Inhibit patching of the field.

        e.g. eventsignups, userid: required for post, but can not be patched

        Args:
            enabled (bool): Boolean, should be true
            field (string): field name.
            value: field value.
        """
        if enabled and (request.method == 'PATCH') and not g.resource_admin:
            self._error(field, "this field can not be changed with PATCH "
                        "unless you have admin rights.")

    def _validate_unique_combination(self, unique_combination, field, value):
        """Validate that a combination of fields is unique.

        e.g. user with id 1 can have several eventsignups for different events,
        but only 1 eventsignup for event with id 42

        unique_combination should be a list of other fields

        Note: Make sure that other fields actually exists (setting them to
        required etc)

        Args:
            unique_combination (list): combination fields
            field (string): field name.
            value: field value.
        """
        lookup = {field: value}  # self
        for other_field in unique_combination:
            lookup[other_field] = self.document.get(other_field)

        # If we are patching the issue is more complicated, some fields might
        # have to be checked but are not part of the document because they will
        # not be patched. We have to load them from the database
        patch = (request.method == 'PATCH')
        if patch:
            original = self._original_document
            for key in unique_combination:
                if key not in self.document.keys():
                    lookup[key] = original[key]

        # Now check database
        if app.data.find_one(self.resource, None, **lookup) is not None:
            self._error(field, "value already exists in the database in " +
                        "combination with values for: %s" %
                        unique_combination)


def register_domain(app, domain):
    """Add all resources in a domain to the app.

    The domain has to be deep-copied first because eve will modify it
    (since it heavily relies on setdefault()), which can cause problems
    especially in test environments, since the defaults don't get properly
    erase sometimes.

    TODO: Make tests better maybe so this is no problem anymore?

    Args:
        app (Eve object): The app to extend
        domain (dict): The domain to be added to the app, will not be changed
    """
    domain_copy = deepcopy(domain)

    for resource, settings in domain_copy.items():
        app.register_resource(resource, settings)


def register_validator(app, validator_class):
    """Extend the validator of the app.

    This creates a new validator class with both the new and old validato
    classes as parents and replaces the old validator class with the result.
    Since the validator has new parents it is called 'Adopted' ;)

    Using type with three arguments does just this.

    Args:
        app (Eve object): The app to extend
        validator_class: The class to add to the validaot
    """
    app.validator = type("Adopted_%s" % validator_class.__name__,
                         (validator_class, app.validator),
                         {})<|MERGE_RESOLUTION|>--- conflicted
+++ resolved
@@ -32,88 +32,6 @@
     app.logger.debug("Restoring g.resource_admin.")
     if old_admin is not None:  # None means it wasn't set before..
         g.resource_admin = old_admin
-
-
-<<<<<<< HEAD
-def get_class_for_resource(resource):
-    """Utility function to get SQL Alchemy model associated with a resource.
-
-    :param resource: Name of a resource
-    :returns: SQLAlchemy model associated with the resource from models.py
-    """
-    if resource in config.DOMAIN:
-        return config.DOMAIN[resource]['sql_model']
-    else:
-        return None
-
-
-def token_generator(size=6):
-    """Generate a random string of elements of chars.
-
-    :param size: length of the token
-    :returns: a random token
-    """
-    return urlsafe_b64encode(urandom(size))[0:size]
-
-
-def recursive_any_getattr(obj, path):
-    """Recursive gettattr.
-
-    Given some object and a path, retrive any value, which is reached with
-    this path. Lists are looped through.
-
-    @argument obj: Object to start with
-    @argument path: List of attribute names
-
-    @returns: List of values
-    """
-    if len(path) == 0:
-        if isinstance(obj, list):
-            return obj
-        return [obj]
-
-    if isinstance(obj, list):
-        results = []
-        for item in obj:
-            results.extend(recursive_any_getattr(item, path))
-        return results
-
-    next_field = getattr(obj, path[0])
-
-    return recursive_any_getattr(next_field, path[1:])
-
-
-def get_owner(model, id):
-    """Search for the owner(s) of a data-item.
-
-    :param model: the SQLAlchemy-model (in models.py)
-    :param _id: The id of the item (unique for each model)
-    :returns: a list of owner-ids
-    """
-    db = app.data.driver.session
-    doc = db.query(model).get(id)
-    if not doc or not hasattr(model, '__owner__'):
-        return None
-    ret = []
-    for path in doc.__owner__:
-        ret.extend(recursive_any_getattr(doc, path.split('.')))
-    return ret
-=======
-def get_config():
-    """Load the config from settings.py and updates it with config.cfg.
-
-    :returns: Config dictionary
-    """
-    config = Config(ROOT_DIR)
-    config.from_object("amivapi.settings")
-    try:
-        config.from_pyfile("mongo_config.cfg")
-    except IOError as e:
-        raise IOError(str(e) + "\nYou can create it by running "
-                      "`python manage.py create_config`.")
-
-    return config
->>>>>>> cf84f9b0
 
 
 def mail(sender, to, subject, text):
