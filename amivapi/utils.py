--- conflicted
+++ resolved
@@ -1,5 +1,3 @@
-<<<<<<< HEAD
-=======
 # -*- coding: utf-8 -*-
 #
 # AMIVAPI utils.py
@@ -18,9 +16,6 @@
 # You should have received a copy of the GNU Affero General Public License
 # along with this program.  If not, see <http://www.gnu.org/licenses/>.
 
-import datetime as dt
-import json
->>>>>>> 57286c60
 from base64 import b64encode, b64decode
 import hashlib
 from os import urandom
