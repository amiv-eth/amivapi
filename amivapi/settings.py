# -*- coding: utf-8 -*-
#
# license: AGPLv3, see LICENSE for details. In addition we strongly encourage
#          you to buy us beer if we meet and you like the software.

"""Default settings for all environments.

These settings will be extended by additional config files in ROOT/config.
Run `python manage.py create_config` to create such a config file.
"""

from datetime import timedelta

from passlib.context import CryptContext

# Flask

DEBUG = False
TESTING = False

# Eve

# AUTH_FIELD = "_author"  # TODO(Alex): If we enable oplog, do we need this?
DOMAIN = {}  # Empty add first, resource will be added in bootstrap
DATE_FORMAT = "%Y-%m-%dT%H:%M:%SZ"
EMAIL_REGEX = '^.+@.+$'
BANDWIDTH_SAVER = False
RESOURCE_METHODS = ['GET', 'POST']
ITEM_METHODS = ['GET', 'PATCH', 'PUT', 'DELETE']
XML = False
X_DOMAINS = '*'
X_HEADERS = ['Authorization', 'If-Match', 'Content-Type']
RETURN_MEDIA_AS_BASE64_STRING = False
EXTENDED_MEDIA_INFO = ['filename', 'size', 'content_url']

# Amivapi

PASSWORD_CONTEXT = CryptContext(
    schemes=["pbkdf2_sha256"],

    # default_rounds is used when hashing new passwords, to be varied each
    # time by vary_rounds
    pbkdf2_sha256__default_rounds=10 ** 5,
    pbkdf2_sha256__vary_rounds=0.1,

    # min_rounds is used to determine if a hash needs to be upgraded
    pbkdf2_sha256__min_rounds=8 * 10 ** 4,
)

<<<<<<< HEAD
SESSION_TIMEOUT = timedelta(days=365)

# Default root password
ROOT_PASSWORD = u"root"  # Will be overwridden by config.py
=======
# Email sent to external users signing up for events
CONFIRM_EMAIL_TEXT = (
    "Hello from AMIV!\n\nYou have signed up for %(title)s with your E-Mail "
    "address. To verify this is a valid address and keep your spot please click"
    " this link: %(link)s\n\nBest regards,\nAMIV!"
)
>>>>>>> cf84f9b0

# All organisational units (ou) in ldap which are assigned to AMIV (by VSETH)
LDAP_MEMBER_OU_LIST = [
    u'Biomedical Engineering MSc',
    u'Dr. Informationstechnologie und Elektrotechnik',
    u'Dr. Maschinenbau und Verfahrenstechnik',
    u'DZ Elektrotechnik und Informationstechnologie',
    u'DZ Maschineningenieurwiss. und Verfahrenstechnik',
    u'Elektrotech. und Informationstechnol. (Mobilität)',
    u'Elektrotechnik und Informationstechnologie BSc',
    u'Elektrotechnik und Informationstechnologie MSc',
    u'Energy Science and Technology MSc',
    u'Informationstechnologie und Elektrotechnik',
    u'Maschinenbau und Verfahrenstechnik',
    u'Maschineningenieurwissenschaften (Mobilität)',
    u'Maschineningenieurwissenschaften BSc',
    u'Maschineningenieurwissenschaften MSc',
    u'Micro- and Nanosystems MSc',
    u'Nuclear Engineering MSc',
    u'Nuclear Engineering MSc (EPFL)',
    u'Robotics, Systems and Control MSc',
    u'Verfahrenstechnik MSc',
    u'Doktorat Informationstechnologie & Elektrotechnik',
    u'Doktorat Maschinenbau und Verfahrenstechnik'
]<|MERGE_RESOLUTION|>--- conflicted
+++ resolved
@@ -47,19 +47,17 @@
     pbkdf2_sha256__min_rounds=8 * 10 ** 4,
 )
 
-<<<<<<< HEAD
 SESSION_TIMEOUT = timedelta(days=365)
 
 # Default root password
 ROOT_PASSWORD = u"root"  # Will be overwridden by config.py
-=======
+
 # Email sent to external users signing up for events
 CONFIRM_EMAIL_TEXT = (
     "Hello from AMIV!\n\nYou have signed up for %(title)s with your E-Mail "
     "address. To verify this is a valid address and keep your spot please click"
     " this link: %(link)s\n\nBest regards,\nAMIV!"
 )
->>>>>>> cf84f9b0
 
 # All organisational units (ou) in ldap which are assigned to AMIV (by VSETH)
 LDAP_MEMBER_OU_LIST = [
