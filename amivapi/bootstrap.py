# -*- coding: utf-8 -*-
#
# license: AGPLv3, see LICENSE for details. In addition we strongly encourage
#          you to buy us beer if we meet and you like the software.

<<<<<<< HEAD
"""API factory."""
=======
"""Starting point for the API."""

from sqlalchemy.exc import OperationalError, ProgrammingError
from sqlalchemy.orm import Session
from sqlalchemy.engine import reflection
from sqlalchemy.schema import (
    MetaData,
    Table,
    DropTable,
    ForeignKeyConstraint,
    DropConstraint,
)
>>>>>>> 2b3aa434

from eve import Eve
# from eve_docs import eve_docs
# from flask.ext.bootstrap import Bootstrap

from amivapi import (
<<<<<<< HEAD
    users,
    auth,
    # events,
    # media,
    # groups,
    # ldap,
    # documentation,
    utils,
    # joboffers,
    # purchases,
    studydocs
=======
    models,
    confirm,
    schemas,
    authentication,
    authorization,
    media,
    mailing_lists,
    validation,
    documentation,
    group_permissions
>>>>>>> 2b3aa434
)
from amivapi.ldap import ldap_connector

from amivapi.utils import get_config


def create_app(**kwargs):
    """
    Create a new eve app object and initialize everything.

    :param disable_auth: This can be used to allow every request without
                         authentication for testing purposes
    :param **kwargs: All other parameters overwrite config values
    :returns: eve.Eve object, the app object
    """
    config = get_config()
    # Unless specified start with empty domain and add resources later
    config.setdefault('DOMAIN', {})
    # config['BLUEPRINT_DOCUMENTATION'] = documentation.get_blueprint_doc()
    config.update(kwargs)

    app = Eve(settings=config,
              validator=utils.ValidatorAMIV)

    # TODO(Alex): media=media.FileSystemStorage)

    # What is this good for? Seems to change nothing if commented out
    # Bootstrap(app)

    # Create LDAP connector
<<<<<<< HEAD
    # if config['ENABLE_LDAP']:
    #    app.ldap_connector = ldap.LdapConnector(config['LDAP_USER'],
    #                                            config['LDAP_PASS'])

    # Generate and expose docs via eve-docs extension
    # app.register_blueprint(eve_docs, url_prefix="/docs")

    # Initialize modules to register resources, validation, hooks, auth, etc.
    users.init_app(app)
    auth.init_app(app)
    # events.init_app(app)
    # groups.init_app(app)
    # joboffers.init_app(app)
    # purchases.init_app(app)
    studydocs.init_app(app)
    # media.init_app(app)

    return app
=======
    if config['ENABLE_LDAP']:
        ldap_connector.init_app(app)

    # Generate and expose docs via eve-docs extension
    app.register_blueprint(eve_docs, url_prefix="/docs")
    app.register_blueprint(confirm.confirmprint)
    app.register_blueprint(authentication.authentication)
    app.register_blueprint(media.download)

    # Now create the schema to validate endpoint permissions
    # Todo: Domain is maybe not the right key since it does not contain
    # custom routes
    app.config["GROUP_PERMISSIONS_JSONSCHEMA"] = (
        group_permissions.create_group_permissions_jsonschema(
            config["DOMAIN"].keys()
        )
    )

    #
    # Event hooks
    #
    # security note: hooks which are run before auth hooks should never change
    # the database
    #

    # authentication
    app.on_insert += authentication.set_author_on_insert
    app.on_replace += authentication.set_author_on_replace
    app.on_insert_sessions += authentication.process_login

    # authorization
    app.on_pre_GET += authorization.pre_get_permission_filter
    app.on_pre_POST += authorization.pre_post_permission_filter
    app.on_pre_PUT += authorization.pre_put_permission_filter
    app.on_pre_DELETE += authorization.pre_delete_permission_filter
    app.on_pre_PATCH += authorization.pre_patch_permission_filter
    app.on_pre_GET_groups += authorization.group_visibility_filter

    # Hooks for anonymous users
    app.on_insert_eventsignups += confirm.signups_confirm_anonymous

    app.on_update += confirm.pre_update_confirmation
    app.on_delete_item += confirm.pre_delete_confirmation
    app.on_replace += confirm.pre_replace_confirmation

    # users
    app.on_pre_GET_users += authorization.pre_users_get

    # email-management
    # Addresses
    app.on_inserted_groupaddresses += mailing_lists.create_files
    app.on_replaced_groupaddresses += mailing_lists.update_file
    app.on_updated_groupaddresses += mailing_lists.update_file
    app.on_deleted_item_groupaddresses += mailing_lists.delete_file
    # Members - can not be updated or replaced
    app.on_inserted_groupmembers += mailing_lists.add_user_email
    app.on_deleted_item_groupmembers += mailing_lists.remove_user_email
    # Forwards
    app.on_inserted_groupforwards += mailing_lists.add_forward_email
    app.on_replaced_groupforwards += mailing_lists.replace_forward_email
    app.on_updated_groupforwards += mailing_lists.update_forward_email
    app.on_deleted_item_groupforwards += mailing_lists.remove_forward_email

    # EVENTSIGNUPS
    # Hooks to move 'email' to '_unregistered_email' after db access
    app.on_insert_eventsignups += confirm.replace_email_insert
    app.on_update_eventsignups += confirm.replace_email_update
    app.on_replace_eventsignups += confirm.replace_email_replace

    # Hooks to move '_unregistered_email' to 'email' after db access
    app.on_inserted_eventsignups += confirm.replace_email_inserted
    app.on_fetched_item_eventsignups += confirm.replace_email_fetched_item
    app.on_fetched_resource_eventsignups += (confirm
                                             .replace_email_fetched_resource)
    app.on_replaced_eventsignups += confirm.replace_email_replaced
    app.on_updated_eventsignups += confirm.replace_email_updated

    # Hooks to remove tokens from output
    app.on_inserted_eventsignups += confirm.remove_token_inserted
    app.on_fetched_item_eventsignups += confirm.remove_token_fetched_item
    app.on_fetched_resource_eventsignups += (confirm
                                             .remove_token_fetched_resource)
    app.on_replaced_eventsignups += confirm.remove_token_replaced

    return app


def init_database(connection, config):
    """Create tables and fill with initial anonymous and root user.

    Throws sqlalchemy.exc.OperationalError(sqlite) or
    sqlalchemy.exc.ProgrammingError(mysql) if tables already exist

    :param connection: A database connection
    :param config: The configuration dictionary
    """
    # Tell MySQL to not treat 0 as NULL
    if connection.engine.dialect.name == "mysql":
        connection.execute("SET SQL_MODE='NO_AUTO_VALUE_ON_ZERO'")

    try:
        models.Base.metadata.create_all(connection, checkfirst=False)
    except (OperationalError, ProgrammingError):
        print("Creating tables failed. Make sure the database does not exist" +
              " already!")
        raise

    root_user = models.User(
        id=0,
        _author=None,
        _etag='d34db33f',  # We need some etag, not important what it is
        password=u"root",
        firstname=u"Lord",
        lastname=u"Root",
        gender="male",
        email=config['ROOT_MAIL'],
        membership="none"
    )
    anonymous_user = models.User(
        id=-1,
        _author=root_user.id,
        _etag='4l3x15F4G',
        password=u"",
        firstname=u"Anon",
        lastname=u"X",
        gender="male",
        email=u"nobody@example.com",
        membership="none"
    )

    session = Session(bind=connection)
    session.add_all([root_user, anonymous_user])
    session.commit()


def clear_database(engine):
    """Clear all the tables from the database.

    To do this first all ForeignKey constraints are removed,
    then all tables are dropped.

    Code is from
    https://bitbucket.org/zzzeek/sqlalchemy/wiki/UsageRecipes/DropEverything

    :param engine: SQLalchemy engine to use
    """
    conn = engine.connect()

    # the transaction only applies if the DB supports
    # transactional DDL, i.e. Postgresql, MS SQL Server
    trans = conn.begin()

    inspector = reflection.Inspector.from_engine(engine)

    # gather all data first before dropping anything.
    # some DBs lock after things have been dropped in
    # a transaction.

    metadata = MetaData()

    tbs = []
    all_fks = []

    for table_name in inspector.get_table_names():
        fks = []
        for fk in inspector.get_foreign_keys(table_name):
            if not fk['name']:
                continue
            fks.append(
                ForeignKeyConstraint((), (), name=fk['name'])
            )
        t = Table(table_name, metadata, *fks)
        tbs.append(t)
        all_fks.extend(fks)

    for fkc in all_fks:
        conn.execute(DropConstraint(fkc))

    for table in tbs:
        conn.execute(DropTable(table))

    trans.commit()
>>>>>>> 2b3aa434
<|MERGE_RESOLUTION|>--- conflicted
+++ resolved
@@ -3,29 +3,13 @@
 # license: AGPLv3, see LICENSE for details. In addition we strongly encourage
 #          you to buy us beer if we meet and you like the software.
 
-<<<<<<< HEAD
 """API factory."""
-=======
-"""Starting point for the API."""
-
-from sqlalchemy.exc import OperationalError, ProgrammingError
-from sqlalchemy.orm import Session
-from sqlalchemy.engine import reflection
-from sqlalchemy.schema import (
-    MetaData,
-    Table,
-    DropTable,
-    ForeignKeyConstraint,
-    DropConstraint,
-)
->>>>>>> 2b3aa434
 
 from eve import Eve
 # from eve_docs import eve_docs
 # from flask.ext.bootstrap import Bootstrap
 
 from amivapi import (
-<<<<<<< HEAD
     users,
     auth,
     # events,
@@ -37,18 +21,6 @@
     # joboffers,
     # purchases,
     studydocs
-=======
-    models,
-    confirm,
-    schemas,
-    authentication,
-    authorization,
-    media,
-    mailing_lists,
-    validation,
-    documentation,
-    group_permissions
->>>>>>> 2b3aa434
 )
 from amivapi.ldap import ldap_connector
 
@@ -79,10 +51,8 @@
     # Bootstrap(app)
 
     # Create LDAP connector
-<<<<<<< HEAD
-    # if config['ENABLE_LDAP']:
-    #    app.ldap_connector = ldap.LdapConnector(config['LDAP_USER'],
-    #                                            config['LDAP_PASS'])
+    if config['ENABLE_LDAP']:
+        ldap_connector.init_app(app)
 
     # Generate and expose docs via eve-docs extension
     # app.register_blueprint(eve_docs, url_prefix="/docs")
@@ -97,188 +67,4 @@
     studydocs.init_app(app)
     # media.init_app(app)
 
-    return app
-=======
-    if config['ENABLE_LDAP']:
-        ldap_connector.init_app(app)
-
-    # Generate and expose docs via eve-docs extension
-    app.register_blueprint(eve_docs, url_prefix="/docs")
-    app.register_blueprint(confirm.confirmprint)
-    app.register_blueprint(authentication.authentication)
-    app.register_blueprint(media.download)
-
-    # Now create the schema to validate endpoint permissions
-    # Todo: Domain is maybe not the right key since it does not contain
-    # custom routes
-    app.config["GROUP_PERMISSIONS_JSONSCHEMA"] = (
-        group_permissions.create_group_permissions_jsonschema(
-            config["DOMAIN"].keys()
-        )
-    )
-
-    #
-    # Event hooks
-    #
-    # security note: hooks which are run before auth hooks should never change
-    # the database
-    #
-
-    # authentication
-    app.on_insert += authentication.set_author_on_insert
-    app.on_replace += authentication.set_author_on_replace
-    app.on_insert_sessions += authentication.process_login
-
-    # authorization
-    app.on_pre_GET += authorization.pre_get_permission_filter
-    app.on_pre_POST += authorization.pre_post_permission_filter
-    app.on_pre_PUT += authorization.pre_put_permission_filter
-    app.on_pre_DELETE += authorization.pre_delete_permission_filter
-    app.on_pre_PATCH += authorization.pre_patch_permission_filter
-    app.on_pre_GET_groups += authorization.group_visibility_filter
-
-    # Hooks for anonymous users
-    app.on_insert_eventsignups += confirm.signups_confirm_anonymous
-
-    app.on_update += confirm.pre_update_confirmation
-    app.on_delete_item += confirm.pre_delete_confirmation
-    app.on_replace += confirm.pre_replace_confirmation
-
-    # users
-    app.on_pre_GET_users += authorization.pre_users_get
-
-    # email-management
-    # Addresses
-    app.on_inserted_groupaddresses += mailing_lists.create_files
-    app.on_replaced_groupaddresses += mailing_lists.update_file
-    app.on_updated_groupaddresses += mailing_lists.update_file
-    app.on_deleted_item_groupaddresses += mailing_lists.delete_file
-    # Members - can not be updated or replaced
-    app.on_inserted_groupmembers += mailing_lists.add_user_email
-    app.on_deleted_item_groupmembers += mailing_lists.remove_user_email
-    # Forwards
-    app.on_inserted_groupforwards += mailing_lists.add_forward_email
-    app.on_replaced_groupforwards += mailing_lists.replace_forward_email
-    app.on_updated_groupforwards += mailing_lists.update_forward_email
-    app.on_deleted_item_groupforwards += mailing_lists.remove_forward_email
-
-    # EVENTSIGNUPS
-    # Hooks to move 'email' to '_unregistered_email' after db access
-    app.on_insert_eventsignups += confirm.replace_email_insert
-    app.on_update_eventsignups += confirm.replace_email_update
-    app.on_replace_eventsignups += confirm.replace_email_replace
-
-    # Hooks to move '_unregistered_email' to 'email' after db access
-    app.on_inserted_eventsignups += confirm.replace_email_inserted
-    app.on_fetched_item_eventsignups += confirm.replace_email_fetched_item
-    app.on_fetched_resource_eventsignups += (confirm
-                                             .replace_email_fetched_resource)
-    app.on_replaced_eventsignups += confirm.replace_email_replaced
-    app.on_updated_eventsignups += confirm.replace_email_updated
-
-    # Hooks to remove tokens from output
-    app.on_inserted_eventsignups += confirm.remove_token_inserted
-    app.on_fetched_item_eventsignups += confirm.remove_token_fetched_item
-    app.on_fetched_resource_eventsignups += (confirm
-                                             .remove_token_fetched_resource)
-    app.on_replaced_eventsignups += confirm.remove_token_replaced
-
-    return app
-
-
-def init_database(connection, config):
-    """Create tables and fill with initial anonymous and root user.
-
-    Throws sqlalchemy.exc.OperationalError(sqlite) or
-    sqlalchemy.exc.ProgrammingError(mysql) if tables already exist
-
-    :param connection: A database connection
-    :param config: The configuration dictionary
-    """
-    # Tell MySQL to not treat 0 as NULL
-    if connection.engine.dialect.name == "mysql":
-        connection.execute("SET SQL_MODE='NO_AUTO_VALUE_ON_ZERO'")
-
-    try:
-        models.Base.metadata.create_all(connection, checkfirst=False)
-    except (OperationalError, ProgrammingError):
-        print("Creating tables failed. Make sure the database does not exist" +
-              " already!")
-        raise
-
-    root_user = models.User(
-        id=0,
-        _author=None,
-        _etag='d34db33f',  # We need some etag, not important what it is
-        password=u"root",
-        firstname=u"Lord",
-        lastname=u"Root",
-        gender="male",
-        email=config['ROOT_MAIL'],
-        membership="none"
-    )
-    anonymous_user = models.User(
-        id=-1,
-        _author=root_user.id,
-        _etag='4l3x15F4G',
-        password=u"",
-        firstname=u"Anon",
-        lastname=u"X",
-        gender="male",
-        email=u"nobody@example.com",
-        membership="none"
-    )
-
-    session = Session(bind=connection)
-    session.add_all([root_user, anonymous_user])
-    session.commit()
-
-
-def clear_database(engine):
-    """Clear all the tables from the database.
-
-    To do this first all ForeignKey constraints are removed,
-    then all tables are dropped.
-
-    Code is from
-    https://bitbucket.org/zzzeek/sqlalchemy/wiki/UsageRecipes/DropEverything
-
-    :param engine: SQLalchemy engine to use
-    """
-    conn = engine.connect()
-
-    # the transaction only applies if the DB supports
-    # transactional DDL, i.e. Postgresql, MS SQL Server
-    trans = conn.begin()
-
-    inspector = reflection.Inspector.from_engine(engine)
-
-    # gather all data first before dropping anything.
-    # some DBs lock after things have been dropped in
-    # a transaction.
-
-    metadata = MetaData()
-
-    tbs = []
-    all_fks = []
-
-    for table_name in inspector.get_table_names():
-        fks = []
-        for fk in inspector.get_foreign_keys(table_name):
-            if not fk['name']:
-                continue
-            fks.append(
-                ForeignKeyConstraint((), (), name=fk['name'])
-            )
-        t = Table(table_name, metadata, *fks)
-        tbs.append(t)
-        all_fks.extend(fks)
-
-    for fkc in all_fks:
-        conn.execute(DropConstraint(fkc))
-
-    for table in tbs:
-        conn.execute(DropTable(table))
-
-    trans.commit()
->>>>>>> 2b3aa434
+    return app