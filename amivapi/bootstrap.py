--- conflicted
+++ resolved
@@ -79,42 +79,27 @@
     app.on_update += validation.pre_update_check
     app.on_replace += validation.pre_replace_check
 
-<<<<<<< HEAD
-    """eventsignups"""
-    """for signups we need extra hooks to confirm the field extra_data"""
+    # eventsignups
+    # for signups we need extra hooks to validate the field extra_data
     app.on_pre_POST_eventsignups += validation.pre_signups_post
     app.on_pre_PATCH_eventsignups += validation.pre_signups_patch
     app.on_pre_UPDATE_eventsignups += validation.pre_signups_update
     app.on_pre_PUT_eventsignups += validation.pre_signups_put
 
-    """Hooks for anonymous users"""
+    # Hooks for anonymous users
     app.on_insert_eventsignups += confirm.signups_confirm_anonymous
     app.on_insert_forwardaddresses += confirm.\
         forwardaddresses_insert_anonymous
-=======
-    # eventsignups
-    # for signups we need extra hooks to validate the field extra_data
-    app.on_pre_POST__eventsignups += validation.pre_signups_post
-    app.on_pre_PATCH__eventsignups += validation.pre_signups_patch
-    app.on_pre_UPDATE__eventsignups += validation.pre_signups_update
-    app.on_pre_PUT__eventsignups += validation.pre_signups_put
->>>>>>> 6d56018c
 
     app.on_update += confirm.pre_update_confirmation
     app.on_delete_item += confirm.pre_delete_confirmation
     app.on_replace += confirm.pre_replace_confirmation
 
-<<<<<<< HEAD
     app.on_updated += confirm.post_updated_confirmation
     app.on_inserted += confirm.post_inserted_confirmation
     app.on_deleted_item += confirm.post_deleted_confirmation
     app.on_fetched += confirm.post_fetched_confirmation
     app.on_replaced += confirm.post_replaced_confirmation
-=======
-    # forwardaddresses
-    app.on_insert__forwardaddresses += (
-        confirm.forwardaddresses_insert_anonymous)
->>>>>>> 6d56018c
 
     # users
     app.on_pre_GET_users += authorization.pre_users_get
