from os.path import abspath, dirname, join

from eve import Eve
from eve_sqlalchemy import SQL  # , ValidatorSQL
from eve_docs import eve_docs
from flask.config import Config
from flask.ext.bootstrap import Bootstrap
from flask import g

from amivapi import \
    models, \
    confirm, \
    schemas, \
    event_hooks, \
    auth, \
    file_endpoint, \
    media, \
    forwards

from amivapi.validation import ValidatorAMIV


def get_config(environment):
    config_dir = abspath(join(dirname(__file__), "../config"))
    config = Config(config_dir)
    config.from_object("amivapi.settings")
    try:
        config.from_pyfile("%s.cfg" % environment)
    except IOError as e:
        raise IOError(str(e) + "\nYou can create it by running "
                             + "`python manage.py create_config`.")

    schemas.load_domain(config)

    return config


def create_app(environment, disable_auth=False):
    config = get_config(environment)

    if disable_auth:
        app = Eve(settings=config, data=SQL, validator=ValidatorAMIV,
                  media=media.FileSystemStorage)
    else:
        app = Eve(settings=config, data=SQL, validator=ValidatorAMIV,
                  auth=auth.TokenAuth, media=media.FileSystemStorage)

    # Bind SQLAlchemy
    db = app.data.driver
    models.Base.metadata.bind = db.engine
    db.Model = models.Base

    # Generate and expose docs via eve-docs extension
    Bootstrap(app)
    with app.app_context():
        g.db = db.session
    app.register_blueprint(eve_docs, url_prefix="/docs")
    app.register_blueprint(confirm.confirmprint)
    app.register_blueprint(auth.auth)
    app.register_blueprint(file_endpoint.download, url_prefix="/storage")

    # Add event hooks
    # security note: hooks which are run before auth hooks should never change
    # the database

    app.on_insert += event_hooks.pre_insert_check
    app.on_update += event_hooks.pre_update_check
    app.on_replace += event_hooks.pre_replace_check

    """eventsignups"""
    """for signups we need extra hooks to confirm the field extra_data"""
    app.on_pre_POST_eventsignups += event_hooks.pre_signups_post
    app.on_pre_PATCH_eventsignups += event_hooks.pre_signups_patch
    app.on_pre_UPDATE_eventsignups += event_hooks.pre_signups_update
    app.on_pre_PUT_eventsignups += event_hooks.pre_signups_put

    """for anonymous users"""
    app.on_post_POST_eventsignups += event_hooks.signups_send_confirmation_mail
    app.on_insert_eventsignups += event_hooks.signups_confirm_anonymous

    """forwardaddresses"""
    app.on_delete_item_forwardaddresses += event_hooks.\
        forwardaddresses_delete_anonymous

    """users"""
    app.on_pre_GET_users += event_hooks.pre_users_get
    app.on_pre_PATCH_users += event_hooks.pre_users_patch

    """authorization"""
    app.on_insert_users += auth.hash_password_before_insert
    app.on_replace_users += auth.hash_password_before_replace
    app.on_update_users += auth.hash_password_before_update

    app.on_insert += auth.set_author_on_insert
    app.on_replace += auth.set_author_on_replace

<<<<<<< HEAD
    app.on_deleted_item_forwards += forwards.on_forward_deleted
=======
    """email-management"""
    app.on_deleted_forwards += forwards.on_forward_deleted
>>>>>>> 659ccf24
    app.on_inserted_forwardusers += forwards.on_forwarduser_inserted
    app.on_replaced_forwardusers += forwards.on_forwarduser_replaced
    app.on_updated_forwardusers += forwards.on_forwarduser_updated
    app.on_deleted_item_forwardusers += forwards.on_forwarduser_deleted
    app.on_inserted_forwardaddresses += forwards.on_forwardaddress_inserted
    app.on_replaced_forwardaddresses += forwards.on_forwardaddress_replaced
    app.on_updated_forwardaddresses += forwards.on_forwardaddress_updated
    app.on_deleted_item_forwardaddresses += forwards.on_forwardaddress_deleted

    if not disable_auth:
        app.on_pre_GET += auth.pre_get_permission_filter
        app.on_pre_POST += auth.pre_post_permission_filter
        app.on_pre_PUT += auth.pre_put_permission_filter
        app.on_pre_DELETE += auth.pre_delete_permission_filter
        app.on_pre_PATCH += auth.pre_patch_permission_filter
        app.on_update += auth.update_permission_filter

    # Delete files when studydocument is deleted
    app.on_delete_item_studydocuments += media.delete_study_files

    return app<|MERGE_RESOLUTION|>--- conflicted
+++ resolved
@@ -94,12 +94,8 @@
     app.on_insert += auth.set_author_on_insert
     app.on_replace += auth.set_author_on_replace
 
-<<<<<<< HEAD
+    """email-management"""
     app.on_deleted_item_forwards += forwards.on_forward_deleted
-=======
-    """email-management"""
-    app.on_deleted_forwards += forwards.on_forward_deleted
->>>>>>> 659ccf24
     app.on_inserted_forwardusers += forwards.on_forwarduser_inserted
     app.on_replaced_forwardusers += forwards.on_forwarduser_replaced
     app.on_updated_forwardusers += forwards.on_forwarduser_updated
