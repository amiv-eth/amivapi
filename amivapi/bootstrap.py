from os.path import abspath, dirname, join

from eve import Eve
from eve_sqlalchemy import SQL  # , ValidatorSQL
from eve_docs import eve_docs
from flask.config import Config
from flask.ext.bootstrap import Bootstrap
from flask import g

from amivapi import \
    models, \
    confirm, \
    schemas, \
    event_hooks, \
    authentification, \
    authorization, \
    file_endpoint, \
    media, \
    forwards, \
    localization

from amivapi.validation import ValidatorAMIV


def get_config(environment):
    config_dir = abspath(join(dirname(__file__), "../config"))
    config = Config(config_dir)
    config.from_object("amivapi.settings")
    try:
        config.from_pyfile("%s.cfg" % environment)
    except IOError as e:
        raise IOError(str(e) + "\nYou can create it by running "
                             + "`python manage.py create_config`.")

    schemas.load_domain(config)

    return config


def create_app(environment, disable_auth=False):
    config = get_config(environment)

    if disable_auth:
        app = Eve(settings=config,
                  data=SQL,
                  validator=ValidatorAMIV,
                  media=media.FileSystemStorage)
    else:
        app = Eve(settings=config,
                  data=SQL,
                  validator=ValidatorAMIV,
                  auth=authentification.TokenAuth,
                  media=media.FileSystemStorage)

    # Bind SQLAlchemy
    db = app.data.driver
    models.Base.metadata.bind = db.engine
    db.Model = models.Base

    Bootstrap(app)
    with app.app_context():
        g.db = db.session

    # Generate and expose docs via eve-docs extension
    app.register_blueprint(eve_docs, url_prefix="/docs")
    app.register_blueprint(confirm.confirmprint)
<<<<<<< HEAD
    app.register_blueprint(authentification.authentification)
    app.register_blueprint(authorization.permission_info)
    app.register_blueprint(file_endpoint.download, url_prefix="/storage")
=======
    app.register_blueprint(auth.auth)
    app.register_blueprint(file_endpoint.download,
                           url_prefix=app.config['STORAGE_URL'])
>>>>>>> cbf1a12a

    # Add event hooks
    # security note: hooks which are run before auth hooks should never change
    # the database

    app.on_insert += event_hooks.pre_insert_check
    app.on_update += event_hooks.pre_update_check
    app.on_replace += event_hooks.pre_replace_check

    """eventsignups"""
    """for signups we need extra hooks to confirm the field extra_data"""
    app.on_pre_POST__eventsignups += event_hooks.pre_signups_post
    app.on_pre_PATCH__eventsignups += event_hooks.pre_signups_patch
    app.on_pre_UPDATE__eventsignups += event_hooks.pre_signups_update
    app.on_pre_PUT__eventsignups += event_hooks.pre_signups_put

    # for anonymous users
    app.on_insert__eventsignups += event_hooks.signups_confirm_anonymous

    """forwardaddresses"""
    app.on_insert__forwardaddresses += event_hooks.\
        forwardaddresses_insert_anonymous

    """users"""
    app.on_pre_GET_users += event_hooks.pre_users_get
    app.on_pre_PATCH_users += event_hooks.pre_users_patch

    """authentification"""
    app.on_insert_users += authentification.hash_password_before_insert
    app.on_replace_users += authentification.hash_password_before_replace
    app.on_update_users += authentification.hash_password_before_update

    app.on_insert += event_hooks.set_author_on_insert
    app.on_replace += event_hooks.set_author_on_replace

    if not disable_auth:
        app.on_pre_GET += authorization.pre_get_permission_filter
        app.on_pre_POST += authorization.pre_post_permission_filter
        app.on_pre_PUT += authorization.pre_put_permission_filter
        app.on_pre_DELETE += authorization.pre_delete_permission_filter
        app.on_pre_PATCH += authorization.pre_patch_permission_filter
        app.on_update += authorization.update_permission_filter

    """email-management"""
    app.on_deleted_item_forwards += forwards.on_forward_deleted
    app.on_inserted_forwardusers += forwards.on_forwarduser_inserted
    app.on_replaced_forwardusers += forwards.on_forwarduser_replaced
    app.on_updated_forwardusers += forwards.on_forwarduser_updated
<<<<<<< HEAD
    app.on_deleted_item_forwardusers += forwards.on_forwarduser_deleted
    app.on_inserted_forwardaddresses += forwards.on_forwardaddress_inserted
    app.on_replaced_forwardaddresses += forwards.on_forwardaddress_replaced
    app.on_updated_forwardaddresses += forwards.on_forwardaddress_updated
    app.on_deleted_item_forwardaddresses += forwards.on_forwardaddress_deleted
=======
    app.on_deleted_forwardusers += forwards.on_forwarduser_deleted
    app.on_inserted__forwardaddresses += forwards.on_forwardaddress_inserted
    app.on_replaced__forwardaddresses += forwards.on_forwardaddress_replaced
    app.on_updated__forwardaddresses += forwards.on_forwardaddress_updated
    app.on_deleted__forwardaddresses += forwards.on_forwardaddress_deleted

    if not disable_auth:
        app.on_pre_GET += auth.pre_get_permission_filter
        app.on_pre_POST += auth.pre_post_permission_filter
        app.on_pre_PUT += auth.pre_put_permission_filter
        app.on_pre_DELETE += auth.pre_delete_permission_filter
        app.on_pre_PATCH += auth.pre_patch_permission_filter
        app.on_update += auth.update_permission_filter
>>>>>>> cbf1a12a

    # Hooks for translatable fields, done by resource because there are only 2
    app.on_fetched_item_joboffers += localization.insert_localized_fields
    app.on_fetched_item_events += localization.insert_localized_fields
    app.on_insert_joboffers += localization.create_localization_ids
    app.on_insert_events += localization.create_localization_ids
    app.on_insert_translations += localization.unique_language_per_locale_id

    return app<|MERGE_RESOLUTION|>--- conflicted
+++ resolved
@@ -64,15 +64,10 @@
     # Generate and expose docs via eve-docs extension
     app.register_blueprint(eve_docs, url_prefix="/docs")
     app.register_blueprint(confirm.confirmprint)
-<<<<<<< HEAD
     app.register_blueprint(authentification.authentification)
     app.register_blueprint(authorization.permission_info)
-    app.register_blueprint(file_endpoint.download, url_prefix="/storage")
-=======
-    app.register_blueprint(auth.auth)
     app.register_blueprint(file_endpoint.download,
                            url_prefix=app.config['STORAGE_URL'])
->>>>>>> cbf1a12a
 
     # Add event hooks
     # security note: hooks which are run before auth hooks should never change
@@ -121,27 +116,11 @@
     app.on_inserted_forwardusers += forwards.on_forwarduser_inserted
     app.on_replaced_forwardusers += forwards.on_forwarduser_replaced
     app.on_updated_forwardusers += forwards.on_forwarduser_updated
-<<<<<<< HEAD
     app.on_deleted_item_forwardusers += forwards.on_forwarduser_deleted
     app.on_inserted_forwardaddresses += forwards.on_forwardaddress_inserted
     app.on_replaced_forwardaddresses += forwards.on_forwardaddress_replaced
     app.on_updated_forwardaddresses += forwards.on_forwardaddress_updated
     app.on_deleted_item_forwardaddresses += forwards.on_forwardaddress_deleted
-=======
-    app.on_deleted_forwardusers += forwards.on_forwarduser_deleted
-    app.on_inserted__forwardaddresses += forwards.on_forwardaddress_inserted
-    app.on_replaced__forwardaddresses += forwards.on_forwardaddress_replaced
-    app.on_updated__forwardaddresses += forwards.on_forwardaddress_updated
-    app.on_deleted__forwardaddresses += forwards.on_forwardaddress_deleted
-
-    if not disable_auth:
-        app.on_pre_GET += auth.pre_get_permission_filter
-        app.on_pre_POST += auth.pre_post_permission_filter
-        app.on_pre_PUT += auth.pre_put_permission_filter
-        app.on_pre_DELETE += auth.pre_delete_permission_filter
-        app.on_pre_PATCH += auth.pre_patch_permission_filter
-        app.on_update += auth.update_permission_filter
->>>>>>> cbf1a12a
 
     # Hooks for translatable fields, done by resource because there are only 2
     app.on_fetched_item_joboffers += localization.insert_localized_fields
