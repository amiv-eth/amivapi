from os.path import abspath, dirname, join
import codecs
import rsa

from eve import Eve
from eve.io.sql import SQL  # , ValidatorSQL
from eve_docs import eve_docs
from flask.config import Config
from flask.ext.bootstrap import Bootstrap
from flask import g

<<<<<<< HEAD
from amivapi import models, confirm, schemas, event_hooks, auth, download, \
    media
=======
from amivapi import \
    models, \
    confirm, \
    schemas, \
    event_hooks, \
    auth, \
    download, \
    delete_hooks
from amivapi.media import FileSystemStorage
>>>>>>> a770e649
from amivapi.validation import ValidatorAMIV


def get_config(environment):
    config_dir = abspath(join(dirname(__file__), "../config"))
    config = Config(config_dir)
    config.from_object("amivapi.settings")
    try:
        config.from_pyfile("%s.cfg" % environment)
    except IOError as e:
        raise IOError(str(e) + "\nYou can create it by running "
                             + "`python manage.py create_config`.")

    schemas.load_domain(config)

    # Load private key to sign login tokens
    key_file = join(config_dir, "%s-login-private.pem" % environment)
    try:
        config['LOGIN_PRIVATE_KEY'] = rsa.PrivateKey.load_pkcs1(
            codecs.open(key_file, "r", "utf-8").read(),
            format='PEM')
    except IOError as e:
        raise IOError(str(e) + "\nYour private key is missing. Run "
                      + "`python manage.py create_config` to create it!")

    return config


def create_app(environment, disable_auth=False):
    config = get_config(environment)
<<<<<<< HEAD
    app = Eve(settings=config, data=SQL, validator=ValidatorAMIV,
              auth=auth.TokenAuth, media=media.FileSystemStorage)
=======
    if disable_auth:
        app = Eve(settings=config, data=SQL, validator=ValidatorAMIV,
                  media=FileSystemStorage)
    else:
        app = Eve(settings=config, data=SQL, validator=ValidatorAMIV,
                  auth=auth.TokenAuth, media=FileSystemStorage)
>>>>>>> a770e649

    # Bind SQLAlchemy
    db = app.data.driver
    models.Base.metadata.bind = db.engine
    db.Model = models.Base

    # Generate and expose docs via eve-docs extension
    Bootstrap(app)
    with app.app_context():
        g.db = db.session
    app.register_blueprint(eve_docs, url_prefix="/docs")
    app.register_blueprint(confirm.confirmprint)
    app.register_blueprint(auth.auth)
    app.register_blueprint(download.download, url_prefix="/storage")

    # Add event hooks
    # security note: hooks which are run before auth hooks should never change
    # the database

    app.on_insert += event_hooks.pre_insert_callback
    app.on_update += event_hooks.pre_update_callback

    app.on_pre_POST_eventsignups += event_hooks.pre_signups_post_callback
    app.on_pre_PATCH_eventsignups += event_hooks.pre_signups_patch_callback
    app.on_post_POST_eventsignups += event_hooks.post_signups_post_callback
    app.on_insert_eventsignups += event_hooks.signups_confirm_anonymous

    app.on_insert_forwardaddresses += event_hooks.\
        pre_forwardaddresses_insert_callback
    app.on_post_POST_forwardaddresses += event_hooks.\
        post_forwardaddresses_post_callback
    app.on_pre_PATCH_forwardaddresses += event_hooks.\
        pre_forwardaddresses_patch_callback

    app.on_insert_users += auth.hash_password_before_insert
    app.on_replace_users += auth.hash_password_before_replace
    app.on_update_users += auth.hash_password_before_update

    app.on_insert += auth.set_author_on_insert
    app.on_replace += auth.set_author_on_replace

    app.on_delete_item_users += delete_hooks.delete_user_cleanup
    app.on_delete_item_forwards += delete_hooks.delete_forward_cleanup
    app.on_delete_item_event += delete_hooks.delete_event_cleanup
    app.on_replace_users += delete_hooks.replace_user_cleanup
    app.on_replace_forwards += delete_hooks.replace_forward_cleanup
    app.on_replace_event += delete_hooks.replace_event_cleanup

    if not disable_auth:
        app.on_pre_GET += auth.pre_get_permission_filter
        app.on_pre_POST += auth.pre_post_permission_filter
        app.on_pre_PUT += auth.pre_put_permission_filter
        app.on_pre_DELETE += auth.pre_delete_permission_filter
        app.on_pre_PATCH += auth.pre_patch_permission_filter
        app.on_update += auth.update_permission_filter

    # Delete files when studydocument is deleted
    app.on_delete_item_studydocuments += media.delete_study_files

    return app<|MERGE_RESOLUTION|>--- conflicted
+++ resolved
@@ -9,10 +9,6 @@
 from flask.ext.bootstrap import Bootstrap
 from flask import g
 
-<<<<<<< HEAD
-from amivapi import models, confirm, schemas, event_hooks, auth, download, \
-    media
-=======
 from amivapi import \
     models, \
     confirm, \
@@ -20,9 +16,9 @@
     event_hooks, \
     auth, \
     download, \
-    delete_hooks
-from amivapi.media import FileSystemStorage
->>>>>>> a770e649
+    delete_hooks, \
+    media
+
 from amivapi.validation import ValidatorAMIV
 
 
@@ -53,17 +49,13 @@
 
 def create_app(environment, disable_auth=False):
     config = get_config(environment)
-<<<<<<< HEAD
-    app = Eve(settings=config, data=SQL, validator=ValidatorAMIV,
-              auth=auth.TokenAuth, media=media.FileSystemStorage)
-=======
+
     if disable_auth:
         app = Eve(settings=config, data=SQL, validator=ValidatorAMIV,
-                  media=FileSystemStorage)
+                  media=media.FileSystemStorage)
     else:
         app = Eve(settings=config, data=SQL, validator=ValidatorAMIV,
-                  auth=auth.TokenAuth, media=FileSystemStorage)
->>>>>>> a770e649
+                  auth=auth.TokenAuth, media=media.FileSystemStorage)
 
     # Bind SQLAlchemy
     db = app.data.driver
