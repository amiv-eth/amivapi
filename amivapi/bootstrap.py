from os.path import abspath, dirname, join

from eve import Eve
from eve.io.sql import SQL, ValidatorSQL
from eve_docs import eve_docs
from flask.config import Config
from flask.ext.bootstrap import Bootstrap

<<<<<<< HEAD
from amivapi import models, rest_logic
=======
from amivapi import models, schemas
>>>>>>> ed28bf9d


def get_config(environment):
    config_dir = abspath(join(dirname(__file__), "../config"))
    config = Config(config_dir)
    config.from_object("amivapi.settings")
    try:
        config.from_pyfile("%s.cfg" % environment)
    except IOError as e:
        raise IOError(str(e) + "\nYou can create it by running "
                             + "`python manage.py create_config`.")

    schemas.load_domain(config)

    return config


def create_app(environment, create_db=False):
    config = get_config(environment)
    app = Eve(settings=config, data=SQL, validator=ValidatorSQL)

    # Bind SQLAlchemy
    db = app.data.driver
    models.Base.metadata.bind = db.engine
    db.Model = models.Base
    if create_db:
        db.create_all()

    # Generate and expose docs via eve-docs extension
    Bootstrap(app)
    app.register_blueprint(eve_docs, url_prefix="/docs")
    app.register_blueprint(rest_logic.logics)
    return app<|MERGE_RESOLUTION|>--- conflicted
+++ resolved
@@ -6,11 +6,7 @@
 from flask.config import Config
 from flask.ext.bootstrap import Bootstrap
 
-<<<<<<< HEAD
-from amivapi import models, rest_logic
-=======
-from amivapi import models, schemas
->>>>>>> ed28bf9d
+from amivapi import models, rest_logic, schemas
 
 
 def get_config(environment):
