# -*- coding: utf-8 -*-
#
# license: AGPLv3, see LICENSE for details. In addition we strongly encourage
#          you to buy us beer if we meet and you like the software.
"""General testing utilities."""

import sys
import json
import unittest
import os
from tempfile import mkdtemp
from itertools import count
from pymongo import MongoClient
from bson import ObjectId
from passlib.context import CryptContext

from flask import g
from flask.testing import FlaskClient
from flask.wrappers import Response

<<<<<<< HEAD
from amivapi import bootstrap
from amivapi.settings import ROOT_PASSWORD, ROOT_ID
from amivapi.utils import EMAIL_REGEX
=======
from amivapi.settings import ROOT_PASSWORD
from amivapi.tests.fixtures import FixtureMixin
from amivapi import bootstrap, utils
>>>>>>> cf84f9b0


def find_by_pair(dicts, key, value):
    """Find an entry in a list of dicts, which has a pair key => value.

    If there is not exactly one result returns None

    This is useful to find an entry in the result of a get query

    Example:

    users = api.get("/users")
    root_user = find_by_pair(users, "nethz", "adietmue")

    This will find the entry in the response which corresponds to the root
    user
    """
    found = [x for x in dicts if key in x and x[key] == value]
    if len(found) != 1:
        return None
    return found[0]


def is_file_content(path, content):
    """Check file content.

    Returns true if the file at path exists and has the content in the
    second parameter
    """
    try:
        with open(path, "r") as f:
            if content != f.read():
                return False
    except IOError:
        return False

    return True


class TestClient(FlaskClient):
    """Custom test client with additional request/response checks.

    Auth header will be added if token is provided.
    Data is sent as json if nothing else is specified.
    Responses can be checked against an expected status code.
    """

    def open(self, *args, **kwargs):
        """Modified request.

        Adds token and headers and asserts status code.
        """
        # We are definetly going to add some headers
        if 'headers' not in kwargs:
            kwargs['headers'] = {}

        # Add token
        token = kwargs.pop('token', None)

        if token:
            kwargs['headers'].update({
                # We support a auth header of the form "Token <thetoken>"
                'Authorization': 'Token ' + token
            })

        # Add content-type: json header if nothing else is provided
        if (not("content-type" in kwargs['headers']) and
                ("data" in kwargs)):
            # Parse data
            kwargs['data'] = json.dumps(kwargs['data'])
            # Set header
            kwargs['content_type'] = "application/json"

        # get the actual response and assert status
        expected_code = kwargs.pop('status_code', None)

        response = super(TestClient, self).open(*args, **kwargs)

        status_code = response.status_code

        if (expected_code is not None and expected_code != status_code):
            raise AssertionError(
                "Expected a status code of %i, but got %i instead\n"
                "Response:\n%s\n%s\n%s" % (expected_code, status_code,
                                           response, response.data,
                                           response.status))

        return response


class TestResponse(Response):
    """Custom response to ease JSON handling."""

    @property
    def json(self):
        """Return data in JSON."""
        return json.loads(self.data.decode())


class WebTest(unittest.TestCase, FixtureMixin):
    """Base test class for tests against the full WSGI stack.

    Inspired by eve standard testing class.
    """

    # Test Config overwrites
    test_config = {
        'MONGO_DBNAME': 'test_amivapi',
        'STORAGE_DIR': '',
        'FORWARD_DIR': '',
        'ROOT_MAIL': 'nobody@example.com',
        'SMTP_SERVER': '',
        'APIKEYS': {},
        'TESTING': True,
        'DEBUG': True,   # This makes eve's error messages more helpful
        'ENABLE_LDAP': False,  # LDAP test require special treatment
        'PASSWORD_CONTEXT': CryptContext(
            schemes=["pbkdf2_sha256"],

            # default_rounds is used when hashing new passwords, to be varied
            # each time by vary_rounds
            pbkdf2_sha256__default_rounds=10,
            pbkdf2_sha256__vary_rounds=0.1,

            # min_rounds is used to determine if a hash needs to be upgraded
            pbkdf2_sha256__min_rounds=8,
        )
    }

    def setUp(self):
        """Set up the testing client and database connection.

        self.api will be a flask TestClient to make requests
        self.db will be a MongoDB database
        """
        super(WebTest, self).setUp()

        # In 3.2, assertItemsEqual was replaced by assertCountEqual
        # Make assertItemsEqual work in tests for py3 as well
        if sys.version_info >= (3, 2):
            self.assertItemsEqual = self.assertCountEqual

        # create temporary directories
        self.test_config['STORAGE_DIR'] = mkdtemp(prefix='amivapi_storage')
        self.test_config['FORWARD_DIR'] = mkdtemp(prefix='amivapi_forwards')

        # create eve app and test client
        self.app = bootstrap.create_app(**self.test_config)
        self.app.response_class = TestResponse
        self.app.test_client_class = TestClient
<<<<<<< HEAD
        self.api = self.app.test_client()
=======
        self.app.test_mails = []
>>>>>>> cf84f9b0

        # Create a separate mongo connection and db reference for tests
        self.connection = MongoClient(self.app.config['MONGO_HOST'],
                                      self.app.config['MONGO_PORT'])
        self.db = self.connection[self.app.config['MONGO_DBNAME']]

        # Assert that database is empty before starting tests.
        assert not self.db.collection_names(), "The database already exists!"

    def tearDown(self):
        """Tear down after testing."""
        # delete testing database
        self.connection.drop_database(self.test_config['MONGO_DBNAME'])
        # close database connection
        self.connection.close()

        # delete all uploaded files
        self.file_cleanup()

        # remove temporary folders
        os.rmdir(self.test_config['STORAGE_DIR'])
        os.rmdir(self.test_config['FORWARD_DIR'])

    def file_cleanup(self):
        """Remove all remaining files."""
        for f in os.listdir(self.app.config['STORAGE_DIR']):
            try:
                os.remove(os.path.join(self.app.config['STORAGE_DIR'], f))
            except:
                # The tests seem to be to fast sometimes, cleanup in the end
                # works fine, in between tests deletion sometimes doesn't work.
                # Hack-like solution: Just ignore that and be happy that all
                # files are deleted in the end.
                # TODO: Find out whats wrong
                # (To reproduce remove the try-except block and run the
                # file access test)
                pass
        for f in os.listdir(self.app.config['FORWARD_DIR']):
            try:
                os.unlink(os.path.join(self.app.config['FORWARD_DIR'], f))
            except Exception as e:
                print(e)

    # Shortcuts to get a token
    counter = count()

    def get_user_token(self, user_id):
        """Create session for a user and return a token.

        Args:
            user_id (str): user_id as string.

        Returns:
            str: Token that can be used to authenticate user.
        """
        token = "test_token_" + str(next(self.counter))
        self.db['sessions'].insert({u'user': ObjectId(user_id),
                                    u'token': token})
        return token

    def get_root_token(self):
        """The root password is the root token.

        Returns:
            str: Token for the root user
        """
        return ROOT_PASSWORD


class WebTestNoAuth(WebTest):
    """WebTest without authentification."""

    def setUp(self):
        """Use auth hook to always authenticate as root for every request."""
        super(WebTestNoAuth, self).setUp()

        def authenticate_root(resource):
            g.current_user = str(self.app.config['ROOT_ID'])
            g.resource_admin = True

        self.app.after_auth += authenticate_root<|MERGE_RESOLUTION|>--- conflicted
+++ resolved
@@ -18,15 +18,9 @@
 from flask.testing import FlaskClient
 from flask.wrappers import Response
 
-<<<<<<< HEAD
-from amivapi import bootstrap
-from amivapi.settings import ROOT_PASSWORD, ROOT_ID
-from amivapi.utils import EMAIL_REGEX
-=======
 from amivapi.settings import ROOT_PASSWORD
 from amivapi.tests.fixtures import FixtureMixin
-from amivapi import bootstrap, utils
->>>>>>> cf84f9b0
+from amivapi import bootstrap
 
 
 def find_by_pair(dicts, key, value):
@@ -177,11 +171,8 @@
         self.app = bootstrap.create_app(**self.test_config)
         self.app.response_class = TestResponse
         self.app.test_client_class = TestClient
-<<<<<<< HEAD
+        self.app.test_mails = []
         self.api = self.app.test_client()
-=======
-        self.app.test_mails = []
->>>>>>> cf84f9b0
 
         # Create a separate mongo connection and db reference for tests
         self.connection = MongoClient(self.app.config['MONGO_HOST'],
@@ -259,7 +250,6 @@
         super(WebTestNoAuth, self).setUp()
 
         def authenticate_root(resource):
-            g.current_user = str(self.app.config['ROOT_ID'])
             g.resource_admin = True
 
         self.app.after_auth += authenticate_root