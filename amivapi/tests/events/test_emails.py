# -*- coding: utf-8 -*-
#
# license: AGPLv3, see LICENSE for details. In addition we strongly encourage
#          you to buy us beer if we meet and you like the software.
"""Test email confirmation system for external event signups."""

import re

from amivapi.tests.utils import WebTestNoAuth


class EventMailTest(WebTestNoAuth):
    """Test tokens."""

    def test_email_tokens(self):
        """Test confirmation by email link."""
        event = self.new_object('events', spots=100, allow_email_signup=True)
        signup = self.api.post('/eventsignups', data={
            'event': str(event['_id']),
            'email': 'bla@test.bla'
        }, status_code=201).json

        self.assertEqual(signup['confirmed'], False)
        self.assertEqual(len(self.app.test_mails), 1)

        # Look for sent out mail
        mail = self.app.test_mails[0]
        self.assertEqual(mail['receivers'][0], 'bla@test.bla')

        # Use the confirm link
        token = re.search(r'/confirm_email/(.+)\n\n', mail['text']).group(1)
        # With redirect set
        self.app.config['EMAIL_CONFIRMED_REDIRECT'] = "somewhere"
        self.api.get('/confirm_email/%s' % token, status_code=302)
        # And without
        self.app.config.pop('EMAIL_CONFIRMED_REDIRECT')
        self.api.get('/confirm_email/%s' % token, status_code=200)

        # Check that the signup got confirmed
        signup = self.api.get('/eventsignups/%s' % signup['_id'],
                              status_code=200).json
        self.assertEqual(signup['confirmed'], True)

    def test_confirmation_email_when_user_null(self):
        """Test confirmation email when user is explicitly set to None."""
        event = self.new_object('events', spots=100, allow_email_signup=True)
        signup = self.api.post('/eventsignups', data={
            'event': str(event['_id']),
            'user': None,
            'email': 'bla@test.bla'
        }, status_code=201).json

        self.assertEqual(signup['confirmed'], False)
        self.assertEqual(len(self.app.test_mails), 1)

        # Look for sent out mail
        mail = self.app.test_mails[0]
        self.assertEqual(mail['receivers'][0], 'bla@test.bla')

    def test_email_signup_delete(self):
        """Test deletion of signup via email link."""
        event = self.new_object('events', spots=100, selection_strategy='fcfs')
        user = self.new_object('users')

        signup = self.api.post('/eventsignups', data={
            'user': str(user['_id']),
            'event': str(event['_id'])
        }, status_code=201).json

        mail = self.app.test_mails[0]
        token = re.search(r'/delete_signup/(.+)\n', mail['text']).group(1)

        # With redirect set
        self.app.config['SIGNUP_DELETED_REDIRECT'] = "somewhere"
        self.api.get('/delete_signup/%s' % token, status_code=302)

        # Check that signup was deleted
        self.api.get('/eventsignups/%s' % signup['_id'], status_code=404)

        self.assertEqual(len(self.app.test_mails), 2)
        self.assertTrue(
            'successfully deregistered' in self.app.test_mails[1]['text'])

        # Another signup
        signup = self.api.post('/eventsignups', data={
            'user': str(user['_id']),
            'event': str(event['_id'])
        }, status_code=201).json

        mail = self.app.test_mails[2]
        token = re.search(r'/delete_signup/(.+)\n', mail['text']).group(1)

        # Without redirect set
        self.app.config.pop('SIGNUP_DELETED_REDIRECT')
        self.api.get('/delete_signup/%s' % token, status_code=200)

        # Check that signup was deleted
        self.api.get('/eventsignups/%s' % signup['_id'], status_code=404)

    def test_email_direct_signup_by_moderator(self):
        """Test email on direct signup by a moderator"""
        user_id = 24 * '1'
        moderator_id = 24 * '2'
        event_id = 24 * '3'
        self.load_fixture({
            'users': [{
                '_id': user_id
            }, {
                '_id': moderator_id
            }],
            'events': [{
                '_id': event_id,
                'moderator': moderator_id,
                'spots': 100,
                'selection_strategy': 'manual'
            }],
        })

        self.api.post('/eventsignups',
                      data={
                          'user': user_id,
                          'event': event_id,
                          'accepted': True},
                      token=self.get_user_token(moderator_id),
                      status_code=201)

        self.assertEqual(len(self.app.test_mails), 1)
        print(self.app.test_mails[0]['text'])
        self.assertTrue('was accepted' in self.app.test_mails[0]['text'])

    def test_email_waiting_list(self):
        """Test all emails in the following process:
        1. User signs up for an event
        2. Event is full
        3. User is added to the waiting list
        4. First user deletes his signup, second user is accepted
        """
        user_id1 = 24 * '1'
        user_id2 = 24 * '2'
        event_id = 24 * '3'
        self.load_fixture({
            'users': [{
                '_id': user_id1
            }, {
                '_id': user_id2
            }],
            'events': [{
                '_id': event_id,
                'spots': 1,
                'selection_strategy': 'fcfs'
            }],
        })

        signup1 = self.api.post('/eventsignups', data={
            'event': event_id,
            'user': user_id1,
        }, status_code=201).json

        self.assertEqual(len(self.app.test_mails), 1)
        self.assertTrue('was accepted' in self.app.test_mails[0]['text'])

        _ = self.api.post('/eventsignups', data={
            'event': event_id,
            'user': user_id2,
        }, status_code=201).json

        self.assertEqual(len(self.app.test_mails), 2)
        self.assertTrue('was rejected' in self.app.test_mails[1]['text'])

        etag = {'If-Match': signup1['_etag']}
        self.api.delete("/eventsignups/" + str(signup1['_id']),
                        headers=etag, status_code=204)

        self.assertEqual(len(self.app.test_mails), 4)
        self.assertTrue(
            'successfully deregistered' in self.app.test_mails[2]['text'])
        self.assertTrue('was accepted' in self.app.test_mails[3]['text'])

    def test_invalid_token(self):
        """Test that an error is returned for an invalid token to the email
        link endpoints."""
        resp = self.api.get("/confirm_email/invalid", status_code=200).data
        self.assertEqual(resp, b'Unknown token')

        resp = self.api.get("/delete_signup/invalid", status_code=200).data
        self.assertEqual(resp, b'Unknown token')

    def test_external_signups_wait_for_confirmation(self):
        """Test that external signups do not get accepted until confirmed."""
        event = self.new_object('events', spots=100, selection_strategy='fcfs',
                                allow_email_signup=True)

        signup = self.api.post('/eventsignups', data={
            'email': 'a@example.com',
            'event': str(event['_id'])
        }, status_code=201).json

        # Signup should not be accepted yet
        self.assertTrue(not self.api.get('/eventsignups/%s' % signup['_id'],
                                         status_code=200).json['accepted'])

        mail = self.app.test_mails[0]
        token = re.search(r'/confirm_email/(.+)\n\n', mail['text']).group(1)

        self.api.get('/confirm_email/%s' % token, status_code=200)

        # Signup should now be accepted
        self.assertTrue(self.api.get('/eventsignups/%s' % signup['_id'],
                                     status_code=200).json['accepted'])

    def test_no_nones_in_emails(self):
        """Test that there are no 'None' values in any emails."""
        event = self.new_object('events', spots=100, selection_strategy='fcfs',
                                allow_email_signup=True)

        self.api.post('/eventsignups', data={
            'email': 'a@example.com',
            'event': str(event['_id'])
        }, status_code=201).json

        mail = self.app.test_mails[0]

        for field in mail.values():
            self.assertTrue('None' not in field)

        token = re.search(r'/confirm_email/(.+)\n\n', mail['text']).group(1)
        self.api.get('/confirm_email/%s' % token, status_code=200)

        mail = self.app.test_mails[1]
        for field in mail.values():
            self.assertTrue('None' not in field)

<<<<<<< HEAD
    def test_signup_additional_info(self):
        text = "We will meet at 9:30."
        event = self.new_object('events', spots=100, selection_strategy='fcfs',
                                signup_additional_info=text)
        user = self.new_object('users')
=======
    def test_moderator_reply_to(self):
        """Check whether `reply-to` header is the moderator in email if set."""
        user = self.new_object('users')
        user_moderator = self.new_object('users', email='xyz@gmail.com')
        event = self.new_object('events', spots=100,
                                selection_strategy='fcfs',
                                moderator=user_moderator['_id'])
>>>>>>> afcdc065

        self.api.post('/eventsignups', data={
            'user': str(user['_id']),
            'event': str(event['_id'])
        }, status_code=201).json

        mail = self.app.test_mails[0]
<<<<<<< HEAD
        self.assertTrue(text in mail['text'])
=======
        self.assertTrue(mail['reply-to'] == 'xyz@gmail.com')

    def test_all_emails_for_reply_to_header(self):
        """Check that the `reply-to` header in all email is set to default"""
        reply_to_email = self.app.config.get('DEFAULT_EVENT_REPLY_TO')
        event1 = self.new_object('events', spots=100,
                                 selection_strategy='manual')
        event2 = self.new_object('events', spots=100,
                                 selection_strategy='fcfs',
                                 allow_email_signup=True)
        user = self.new_object('users')

        # signup of external user
        _ = self.api.post('/eventsignups', data={
            'email': 'a@example.com',
            'event': str(event2['_id'])
        }, status_code=201).json

        mail = self.app.test_mails[0]
        token = re.search(r'/confirm_email/(.+)\n\n', mail['text']).group(1)

        self.api.get('/confirm_email/%s' % token, status_code=200)

        # signup to waitlist
        signup1 = self.api.post('/eventsignups', data={
            'user': str(user['_id']),
            'event': str(event1['_id'])
        }, status_code=201).json

        # delete signup
        etag = {'If-Match': signup1['_etag']}
        self.api.delete("/eventsignups/" + str(signup1['_id']),
                        headers=etag, status_code=204)

        for i in range(len(self.app.test_mails)):
            mail = self.app.test_mails[i]
            self.assertTrue(mail['reply-to'] == reply_to_email)
>>>>>>> afcdc065
<|MERGE_RESOLUTION|>--- conflicted
+++ resolved
@@ -230,13 +230,6 @@
         for field in mail.values():
             self.assertTrue('None' not in field)
 
-<<<<<<< HEAD
-    def test_signup_additional_info(self):
-        text = "We will meet at 9:30."
-        event = self.new_object('events', spots=100, selection_strategy='fcfs',
-                                signup_additional_info=text)
-        user = self.new_object('users')
-=======
     def test_moderator_reply_to(self):
         """Check whether `reply-to` header is the moderator in email if set."""
         user = self.new_object('users')
@@ -244,7 +237,6 @@
         event = self.new_object('events', spots=100,
                                 selection_strategy='fcfs',
                                 moderator=user_moderator['_id'])
->>>>>>> afcdc065
 
         self.api.post('/eventsignups', data={
             'user': str(user['_id']),
@@ -252,9 +244,6 @@
         }, status_code=201).json
 
         mail = self.app.test_mails[0]
-<<<<<<< HEAD
-        self.assertTrue(text in mail['text'])
-=======
         self.assertTrue(mail['reply-to'] == 'xyz@gmail.com')
 
     def test_all_emails_for_reply_to_header(self):
@@ -292,4 +281,17 @@
         for i in range(len(self.app.test_mails)):
             mail = self.app.test_mails[i]
             self.assertTrue(mail['reply-to'] == reply_to_email)
->>>>>>> afcdc065
+
+    def test_signup_additional_info(self):
+        text = "We will meet at 9:30."
+        event = self.new_object('events', spots=100, selection_strategy='fcfs',
+                                signup_additional_info=text)
+        user = self.new_object('users')
+
+        self.api.post('/eventsignups', data={
+            'user': str(user['_id']),
+            'event': str(event['_id'])
+        }, status_code=201).json
+
+        mail = self.app.test_mails[0]
+        self.assertTrue(text in mail['text'])