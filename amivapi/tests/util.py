import json
import random
import unittest
<<<<<<< HEAD
import datetime as dt
=======
from base64 import b64encode
from datetime import datetime
>>>>>>> c14af268

from eve.io.sql import sql
from flask.ext.sqlalchemy import SQLAlchemy
from flask.testing import FlaskClient
from flask.wrappers import Response

from amivapi import bootstrap, models, tests
from amivapi.auth import create_new_hash, create_token
from amivapi.confirm import id_generator


def find_by_pair(dicts, key, value):
    """ Finds an entry in a list of dicts, which has a pair key => value
    If there is not exactly one result returns None

    This is useful to find an entry in the result of a get query

    Example:

    users = api.get("/users")
    root_user = find_by_pair(users, "username", "root")

    This will find the entry in the response which corresponds to the root
    user
    """
    found = [x for x in dicts if key in x and x[key] == value]
    if len(found) != 1:
        return None
    return found[0]


class TestClient(FlaskClient):
    """Custom test client with additional request/response checks.

    Requests are enforced to be JSON (data and content type).
    Responses can be checked against an expected status code.
    """
    def open(self, *args, **kwargs):
        expected_code = kwargs.pop('status_code', None)

        if 'token' in kwargs:
            if 'headers' not in kwargs:
                kwargs['headers'] = {}

            kwargs['headers'].update({
                'Authorization': 'Basic ' + b64encode(
                    kwargs['token'] + ':')
            })

            kwargs.pop('token', None)

        if "data" in kwargs:
            kwargs['data'] = json.dumps(kwargs['data'])
            kwargs['content_type'] = "application/json"

        response = super(TestClient, self).open(*args, **kwargs)
        status_code = response.status_code
        if (expected_code is not None and expected_code != status_code):
            raise AssertionError(
                "Expected a status code of %i, but got %i instead\n"
                % (expected_code, status_code) + "Response:\n%s\n%s"
                % (response, response.json))

        return response


class TestResponse(Response):
    """Custom response to ease JSON handling."""
    @property
    def json(self):
        return json.loads(self.data)


class WebTest(unittest.TestCase):
    """Base test class for tests against the full WSGI stack."""

    disable_auth = False

    def setUp(self):
        super(WebTest, self).setUp()

        transaction = tests.connection.begin()
        self.addCleanup(transaction.rollback)

        # Monkey-patch the session used by Eve to join the global transaction
        sql.db = SQLAlchemy(session_options={'bind': tests.connection})
        sql.SQL.driver = sql.db

        self.app = bootstrap.create_app("testing",
                                        disable_auth=self.disable_auth)
        self.app.response_class = TestResponse
        self.app.test_client_class = TestClient

        self.db = self.app.data.driver.session
        self.addCleanup(self.db.remove)

        # Prevent Eve/Flask-SQLAlchemy from removing or commiting the session,
        # which would break our base transaction
        self.db.commit = self.db.flush
        self.db.remove = self.db.flush

        self.api = self.app.test_client()

    _count = 0

    def next_count(self):
        self._count += 1
        return self._count

    def create_object(model):
        def decorate(func):
            def decorated(self, **kwargs):
                if '_etag' not in kwargs:
                    kwargs['_etag'] = 'initial_etag'
                if '_author' not in kwargs:
                    kwargs['_author'] = -1
                if '_created' not in kwargs:
                    kwargs['_created'] = datetime.utcnow()
                if '_updated' not in kwargs:
                    kwargs['_updated'] = datetime.utcnow()

                kwargs = func(self, **kwargs)

                obj = model(**kwargs)

                self.db.add(obj)
                self.db.flush()
                return obj

            return decorated
        return decorate

    @create_object(models.User)
    def new_user(self, **kwargs):
        count = self.next_count()
        if 'username' not in kwargs:
            kwargs['username'] = u"test-user-%i" % count
        if 'firstname' not in kwargs:
            kwargs['firstname'] = u"Test"
        if 'lastname' not in kwargs:
            kwargs['lastname'] = u"User"
        if 'email' not in kwargs:
            kwargs['email'] = u"testuser-%i@example.com" % count
        if 'gender' not in kwargs:
            kwargs['gender'] = random.choice(["male", "female"])
        if 'password' in kwargs:
            kwargs['password'] = create_new_hash(kwargs['password'])
        return kwargs

    @create_object(models.Permission)
    def new_permission(self, **kwargs):
        """ Add a role to a user. You must provide at least user_id and role
        """
        if 'expiry_date' not in kwargs:
            kwargs['expiry_date'] = datetime(3000, 1, 1)
        return kwargs

    @create_object(models.Forward)
    def new_forward(self, **kwargs):
        """ Create a forward """
        count = self.next_count()
        if 'address' not in kwargs:
            kwargs['address'] = u"test-address-%i@example.com" % count
        if 'owner_id' not in kwargs:
            kwargs['owner_id'] = 0
        return kwargs

    @create_object(models.ForwardUser)
    def new_forward_user(self, **kwargs):
        """ Add a user to a forward. At least supply the forward_id """
        if 'user_id' not in kwargs:
            kwargs['user_id'] = 0
        return kwargs

    @create_object(models.ForwardAddress)
    def new_forward_address(self, **kwargs):
        """ Add an address to a forward. At least supply the forward_id """
        count = self.next_count()
        if 'address' not in kwargs:
            kwargs['address'] = u"subscriber-%i@example.com" % count
        return kwargs

    @create_object(models.Session)
    def new_session(self, **kwargs):
        """ Create a new session, default is root session """
        if 'user_id' not in kwargs:
            kwargs['user_id'] = 0
        with self.app.app_context():
            kwargs['token'] = create_token(kwargs['user_id'])
        return kwargs

    @create_object(models.Event)
    def new_event(self, **kwargs):
        """ Create a new event """
        if 'is_public' not in kwargs:
            kwargs['is_public'] = random.choice([True, False])
        if 'spots' not in kwargs:
            kwargs['spots'] = random.randint(0, 100)
        return kwargs

    @create_object(models.EventSignup)
    def new_signup(self, **kwargs):
        """ Create a signup, needs at least the event_id """
        count = self.next_count()
        if 'user_id' not in kwargs:
            kwargs['user_id'] = -1
            kwargs['email'] = u"signupper-%i@example.com" % count
        return kwargs

    @create_object(models.JobOffer)
    def new_joboffer(self, **kwargs):
        """ Create a new job offer """
        count = self.next_count()
        if 'title' not in kwargs:
            kwargs['title'] = u"Your job at default company-%i" % count
        return kwargs

    @create_object(models.Confirm)
    def new_confirm(self, **kwargs):
        """ Creates a new confirm action. You must provide resource, data
        and method """
        if 'token' not in kwargs:
            kwargs['token'] = "%i" % id_generator()
        if 'expiry_date' not in kwargs:
            kwargs['expiry_date'] = datetime(3000, 1, 1)
        return kwargs

    def new_event(self, **kwargs):
        count = self.next_count()
        start = dt.datetime.today() + dt.timedelta(days=2)

        event = models.Event(title=u"test-event-%i" % count,
                             time_start=start,
                             is_public=True,
                             price="0",
                             spots=0,
                             time_register_start=dt.datetime.now(),
                             time_register_end=start,
                             _author=0,
                             **kwargs)
        self.db.add(event)
        self.db.flush()
        return event

    def new_forward(self, **kwargs):
        count = self.next_count()
        forward = models.Forward(address=unicode(
                                 "test-forward-%i@amiv.ethz.ch" % count),
                                 owner_id=0,
                                 _author=0,
                                 **kwargs)
        self.db.add(forward)
        self.db.flush()
        return forward


class WebTestNoAuth(WebTest):
    def setUp(self):
        self.disable_auth = True
        super(WebTestNoAuth, self).setUp()<|MERGE_RESOLUTION|>--- conflicted
+++ resolved
@@ -1,12 +1,8 @@
 import json
 import random
 import unittest
-<<<<<<< HEAD
-import datetime as dt
-=======
 from base64 import b64encode
 from datetime import datetime
->>>>>>> c14af268
 
 from eve.io.sql import sql
 from flask.ext.sqlalchemy import SQLAlchemy
@@ -234,34 +230,6 @@
             kwargs['expiry_date'] = datetime(3000, 1, 1)
         return kwargs
 
-    def new_event(self, **kwargs):
-        count = self.next_count()
-        start = dt.datetime.today() + dt.timedelta(days=2)
-
-        event = models.Event(title=u"test-event-%i" % count,
-                             time_start=start,
-                             is_public=True,
-                             price="0",
-                             spots=0,
-                             time_register_start=dt.datetime.now(),
-                             time_register_end=start,
-                             _author=0,
-                             **kwargs)
-        self.db.add(event)
-        self.db.flush()
-        return event
-
-    def new_forward(self, **kwargs):
-        count = self.next_count()
-        forward = models.Forward(address=unicode(
-                                 "test-forward-%i@amiv.ethz.ch" % count),
-                                 owner_id=0,
-                                 _author=0,
-                                 **kwargs)
-        self.db.add(forward)
-        self.db.flush()
-        return forward
-
 
 class WebTestNoAuth(WebTest):
     def setUp(self):
