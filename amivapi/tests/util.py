--- conflicted
+++ resolved
@@ -10,15 +10,10 @@
 from datetime import datetime, timedelta
 import os
 
-<<<<<<< HEAD
-=======
-import eve_sqlalchemy
-
-from eve.methods.post import post_internal
-from flask.ext.sqlalchemy import SQLAlchemy
->>>>>>> f0d69ecc
 from flask.testing import FlaskClient
 from flask.wrappers import Response
+
+from eve.methods.post import post_internal
 
 from amivapi import bootstrap, tests, utils
 from amivapi.utils import token_generator
@@ -194,7 +189,7 @@
 
                 kwargs = func(self, **kwargs)
 
-		post_internal(resource, kwargs, skip_validation=True)
+                post_internal(resource, kwargs, skip_validation=True)
 
                 #self.db.add(obj)
                 #self.db.flush()
