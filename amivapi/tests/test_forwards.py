from amivapi import models
from amivapi.tests import util


class ForwardTest(util.WebTestNoAuth):

    def test_assign_registered(self):
        user = self.new_user()
        forward = self.new_forward(is_public=True)

        # forward non-existing user
        self.api.post("/forwardusers", data={
            'user_id': user.id + 1,
            'forward_id': forward.id,
        }, status_code=422)
        forwarduser_count = self.db.query(models.ForwardUser).count()
        self.assertEquals(forwarduser_count, 0)

        # forward non-existing forward
        self.api.post("/forwardusers", data={
            'user_id': user.id,
            'forward_id': forward.id + 1,
        }, status_code=422)
        forwarduser_count = self.db.query(models.ForwardUser).count()
        self.assertEquals(forwarduser_count, 0)

        # do everything right
        self.api.post("/forwardusers", data={
            'user_id': user.id,
            'forward_id': forward.id,
        }, status_code=201)
        forwarduser_count = self.db.query(models.ForwardUser).count()
        self.assertEquals(forwarduser_count, 1)

    def test_assign_unregistered(self):
        email = "test-mail@amiv.ethz.ch"
        forward = self.new_forward(is_public=True)

        # forward to non-email-address
        self.api.post("/forwardaddresses", data={
            'email': 'fakeaddress',
            'forward_id': forward.id,
        }, status_code=422)
        forwards = self.db.query(models.ForwardAddress)
        self.assertEquals(forwards.count(), 0)

        # forwards to not existing forward
        self.api.post("/forwardaddresses", data={
            'email': email,
            'forward_id': forward.id + 7,
        }, status_code=422)
        forwards = self.db.query(models.ForwardAddress)
        self.assertEquals(forwards.count(), 0)

        # do everything right and look if it get's added to Confirm
        self.api.post("/forwardaddresses", data={
            'email': email,
            'forward_id': forward.id,
        }, status_code=202)
        assignments = self.db.query(models.ForwardAddress)
        self.assertEquals(assignments.count(), 1)
        self.assertEquals(assignments.first()._confirmed, False)

        token = assignments.first()._token
        self.api.post("/confirmations", data={
            'token': token
        }, status_code=201).json
        self.assertEquals(assignments.first()._confirmed, True)

        # try to delete it again
        assignment = self.db.query(models.ForwardAddress).first()
        self.api.delete("/forwardaddresses/%i" % assignment.id,
                        headers={'If-Match': assignment._etag,
                                 'Token': token},
                        status_code=204)
        self.assert_count(models.ForwardAddress, 0)


class ForwardAuthTest(util.WebTest):

    def test_forward_addresses_permissions_GET(self):
        """ Test GET permissions for ForwardAddress objects """
        admin = self.new_user()
        email = u"test-mail@amiv.ethz.ch"
        self.new_permission(user_id=admin.id, role='vorstand')
        admin_session = self.new_session(user_id=admin.id)

        list_owner = self.new_user()
        list_owner_session = self.new_session(user_id=list_owner.id)

        registered = self.new_user()
        registered_session = self.new_session(user_id=registered.id)

        forward = self.new_forward(owner_id=list_owner.id, is_public=True)
        self.new_forward_address(forward_id=forward.id,
                                 email=email)

        self.api.get("/forwardaddresses", token=admin_session.token,
                     status_code=200)

        self.api.get("/forwardaddresses",
                     token=list_owner_session.token,
                     status_code=200).json

        # forwardaddresses should just be visible for admin and owner
        response = self.api.get("/forwardaddresses",
                                token=registered_session.token,
                                status_code=200).json
        self.assertEquals(len(response['_items']), 0)


        self.api.get("/forwardaddresses", status_code=401)

    def test_forward_addresses_permissions_POST(self):
        """ Test POST permissions for ForwardAddress objects """
        db = self.app.data.driver.session

        admin = self.new_user()
        email = u"test-mail@amiv.ethz.ch"
        self.new_permission(user_id=admin.id, role='vorstand')
        admin_session = self.new_session(user_id=admin.id)

        list_owner = self.new_user()
        list_owner_session = self.new_session(user_id=list_owner.id)
        entry_user = self.new_user()
        entry_user_session = self.new_session(user_id=entry_user.id)

        registered = self.new_user()
        registered_session = self.new_session(user_id=registered.id)

        forward = self.new_forward(owner_id=list_owner.id, is_public=True)

        data = {
            "email": email,
            "forward_id": forward.id
        }

        self.api.post("/forwardaddresses", data=data, status_code=202)

        self.api.post("/forwardaddresses", data=data,
                      token=registered_session.token,
                      status_code=202)

        self.api.post("/forwardaddresses", data=data,
                      token=entry_user_session.token,
                      status_code=202)

        new_forward = self.api.post("/forwardaddresses", data=data,
                                    token=admin_session.token,
                                    status_code=202).json

        new_forward = self.api.post("/forwardaddresses", data=data,
                                    token=list_owner_session.token,
                                    status_code=202).json

<<<<<<< HEAD
        """db.query(models.ForwardAddress).filter_by(id=new_forward['id']). \
            delete()
        db.commit()
        """
=======
        # db.query(models._ForwardAddress).filter_by(
        #    id=new_forward['id']).delete()
        # db.commit()
>>>>>>> 6d56018c

    def test_forward_addresses_permissions_PATCH(self):
        """ Test PATCH permissions for ForwardAddress objects """

        # PATCH is not allowed for /forwardaddresses nor items
        admin = self.new_user()
        email = u"test-mail@amiv.ethz.ch"
        self.new_permission(user_id=admin.id, role='vorstand')
        admin_session = self.new_session(user_id=admin.id)

        list_owner = self.new_user()
        list_owner_session = self.new_session(user_id=list_owner.id)
        entry_user = self.new_user()
        entry_user_session = self.new_session(user_id=entry_user.id)

        registered = self.new_user()
        registered_session = self.new_session(user_id=registered.id)

        forward = self.new_forward(owner_id=list_owner.id, is_public=True)
        forward2 = self.new_forward(owner_id=list_owner.id, is_public=True)
        forward_address = self.new_forward_address(forward_id=forward.id,
                                                   email=email)

        # Try changing the forward
        data = {
            "forward_id": forward2.id
        }

        self.api.patch("/forwardaddresses/%i" % forward_address.id, data=data,
                       headers={'If-Match': forward_address._etag},
                       status_code=405)

        self.api.patch("/forwardaddresses/%i" % forward_address.id, data=data,
                       token=registered_session.token,
                       headers={'If-Match': forward_address._etag},
                       status_code=405)

        self.api.patch("/forwardaddresses/%i" % forward_address.id, data=data,
                       token=list_owner_session.token,
                       headers={'If-Match': forward_address._etag},
                       status_code=405)

        forward3 = self.new_forward(owner_id=0, is_public=True)

        data = {
            "forward_id": forward3.id
        }
        self.api.patch("/forwardaddresses/%i" % forward_address.id, data=data,
                       token=list_owner_session.token,
                       headers={'If-Match': forward_address._etag},
                       status_code=405)

        data = {
            "forward_id": forward.id
        }
        self.api.patch("/forwardaddresses/%i" % forward_address.id, data=data,
                       token=entry_user_session.token,
                       headers={'If-Match': forward_address._etag},
                       status_code=405)

        data = {
            "forward_id": forward2.id
        }
        self.api.patch("/forwardaddresses/%i" % forward_address.id, data=data,
                       token=admin_session.token,
                       headers={'If-Match': forward_address._etag},
                       status_code=405)

        forward_address.forward_id = forward.id

        data = {
            "email": "change@amiv.io"
        }

        self.api.patch("/forwardaddresses/%i" % forward_address.id, data=data,
                       headers={'If-Match': forward_address._etag},
                       status_code=405)

        self.api.patch("/forwardaddresses/%i" % forward_address.id, data=data,
                       token=registered_session.token,
                       headers={'If-Match': forward_address._etag},
                       status_code=405)

        self.api.patch("/forwardaddresses/%i" % forward_address.id, data=data,
                       token=list_owner_session.token,
                       headers={'If-Match': forward_address._etag},
                       status_code=405)

        forward_address.user_id = entry_user.id

        self.api.patch("/forwardaddresses/%i" % forward_address.id, data=data,
                       token=entry_user_session.token,
                       headers={'If-Match': forward_address._etag},
                       status_code=405)

    def test_forward_addresses_permissions_PUT(self):
        """ Test PUT permissions for ForwardAddress objects """

        # PUT is not supported for forwardaddresses
        admin = self.new_user()
        email = u"test-mail@amiv.ethz.ch"
        self.new_permission(user_id=admin.id, role='vorstand')
        admin_session = self.new_session(user_id=admin.id)

        list_owner = self.new_user()
        list_owner_session = self.new_session(user_id=list_owner.id)
        entry_user = self.new_user()
        entry_user_session = self.new_session(user_id=entry_user.id)

        registered = self.new_user()
        registered_session = self.new_session(user_id=registered.id)

        forward = self.new_forward(owner_id=list_owner.id, is_public=True)
        forward2 = self.new_forward(owner_id=list_owner.id, is_public=True)
        forward_address = self.new_forward_address(forward_id=forward.id,
                                                   email=email)

        # Try changing the forward
        data = {
            "user_id": entry_user.id,
            "forward_id": forward2.id
        }

        self.api.patch("/forwardaddresses/%i" % forward_address.id, data=data,
                       headers={'If-Match': forward_address._etag},
                       status_code=405)

        self.api.patch("/forwardaddresses/%i" % forward_address.id, data=data,
                       token=registered_session.token,
                       headers={'If-Match': forward_address._etag},
                       status_code=405)

        self.api.patch("/forwardaddresses/%i" % forward_address.id, data=data,
                       token=list_owner_session.token,
                       headers={'If-Match': forward_address._etag},
                       status_code=405)

        forward3 = self.new_forward(owner_id=0, is_public=True)

        data = {
            "user_id": entry_user.id,
            "forward_id": forward3.id
        }
        self.api.patch("/forwardaddresses/%i" % forward_address.id, data=data,
                       token=list_owner_session.token,
                       headers={'If-Match': forward_address._etag},
                       status_code=405)

        data = {
            "user_id": entry_user.id,
            "forward_id": forward.id
        }
        self.api.patch("/forwardaddresses/%i" % forward_address.id, data=data,
                       token=entry_user_session.token,
                       headers={'If-Match': forward_address._etag},
                       status_code=405)

        data = {
            "email": email,
            "forward_id": forward2.id
        }
        self.api.patch("/forwardaddresses/%i" % forward_address.id, data=data,
                       token=admin_session.token,
                       headers={'If-Match': forward_address._etag},
                       status_code=405)

        data = {
            "email": email,
            "forward_id": forward2.id
        }

        self.api.patch("/forwardaddresses/%i" % forward_address.id, data=data,
                       headers={'If-Match': forward_address._etag},
                       status_code=405)

        self.api.patch("/forwardaddresses/%i" % forward_address.id, data=data,
                       token=registered_session.token,
                       headers={'If-Match': forward_address._etag},
                       status_code=405)

        self.api.patch("/forwardaddresses/%i" % forward_address.id, data=data,
                       token=list_owner_session.token,
                       headers={'If-Match': forward_address._etag},
                       status_code=405)

        self.api.patch("/forwardaddresses/%i" % forward_address.id, data=data,
                       token=entry_user_session.token,
                       headers={'If-Match': forward_address._etag},
                       status_code=405)

    def test_forward_addresses_permissions_DELETE(self):
        """ Test DELETE permissions for ForwardAddress objects """
        admin = self.new_user()
        email = u"test-mail@amiv.ethz.ch"
        self.new_permission(user_id=admin.id, role='vorstand')
        admin_session = self.new_session(user_id=admin.id)

        list_owner = self.new_user()
        list_owner_session = self.new_session(user_id=list_owner.id)

        registered = self.new_user()
        registered_session = self.new_session(user_id=registered.id)

        forward = self.new_forward(owner_id=list_owner.id, is_public=True)
        forward_address = self.new_forward_address(forward_id=forward.id,
                                                   email=email)

        self.api.delete("/forwardaddresses/%i" % forward_address.id,
                        headers={'If-Match': forward_address._etag},
                        status_code=401)

        self.api.delete("/forwardaddresses/%i" % forward_address.id,
                        token=registered_session.token,
                        headers={'If-Match': forward_address._etag},
                        status_code=412
                        )

        self.api.delete("/forwardaddresses/%i" % forward_address.id,
                        token=list_owner_session.token,
                        headers={'If-Match': forward_address._etag},
                        status_code=204)

        forward_address = self.new_forward_address(forward_id=forward.id,
                                                   email=email)
        self.api.delete("/forwardaddresses/%i" % forward_address.id,
                        headers={'If-Match': forward_address._etag,
                                 'Token': forward_address._token},
                        status_code=204)

        forward_address = self.new_forward_address(address=email,
                                                   forward_id=forward.id)

        self.api.delete("/forwardaddresses/%i" % forward_address.id,
                        token=admin_session.token,
                        headers={'If-Match': forward_address._etag},
                        status_code=204)

    def test_role_validation(self):
        """Test /forwardusers for registered user in different roles"""
        user = self.new_user()
        user_token = self.new_session(user_id=user.id).token
        admin = self.new_user()
        self.new_permission(user_id=admin.id, role='vorstand')
        admin_token = self.new_session(user_id=admin.id).token
        peon = self.new_user()
        peon_token = self.new_session(user_id=peon.id).token
        owner = self.new_user()
        owner_token = self.new_session(user_id=owner.id).token

        forward = self.new_forward(is_public=True, owner_id=owner.id)

        # i can post to forwardusers for me
        data = {
            'user_id': user.id,
            'forward_id': forward.id
        }
        self.api.post("/forwardusers", data=data, token=user_token,
                      status_code=201)

        # another user can not signup me
        self.api.post("/forwardusers", data=data, token=peon_token,
                      status_code=403)

        # owner can signup me
        forward = self.new_forward(is_public=True, owner_id=owner.id)
        data.update(forward_id=forward.id)
        self.api.post("/forwardusers", data=data, token=owner_token,
                      status_code=201)

        # admin can signup me
        forward = self.new_forward(is_public=True, owner_id=owner.id)
        data.update(forward_id=forward.id)
        self.api.post("/forwardusers", data=data, token=admin_token,
                      status_code=201)<|MERGE_RESOLUTION|>--- conflicted
+++ resolved
@@ -108,7 +108,6 @@
                                 status_code=200).json
         self.assertEquals(len(response['_items']), 0)
 
-
         self.api.get("/forwardaddresses", status_code=401)
 
     def test_forward_addresses_permissions_POST(self):
@@ -152,17 +151,6 @@
         new_forward = self.api.post("/forwardaddresses", data=data,
                                     token=list_owner_session.token,
                                     status_code=202).json
-
-<<<<<<< HEAD
-        """db.query(models.ForwardAddress).filter_by(id=new_forward['id']). \
-            delete()
-        db.commit()
-        """
-=======
-        # db.query(models._ForwardAddress).filter_by(
-        #    id=new_forward['id']).delete()
-        # db.commit()
->>>>>>> 6d56018c
 
     def test_forward_addresses_permissions_PATCH(self):
         """ Test PATCH permissions for ForwardAddress objects """
