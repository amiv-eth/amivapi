--- conflicted
+++ resolved
@@ -223,12 +223,8 @@
 
         # Additional lookup: Since group name is unique, you can use it as url
         'additional_lookup': {
-<<<<<<< HEAD
             'url': 'string',
-=======
-            'url': r'regex("[\w]+")',
->>>>>>> 86f9844b
-            'field': 'name'
+            'field': 'name',
         },
 
         'mongo_indexes': {
