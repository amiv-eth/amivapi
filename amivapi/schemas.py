from eve_sqlalchemy.decorators import registerSchema
from inspect import getmembers, isclass

from amivapi import models
from settings import ROLES


def get_domain():
    domain = {}

    for cls_name, cls in getmembers(models):
        if(isclass(cls) and
                cls.__module__ == "amivapi.models" and
                cls.__expose__ is True):
            registerSchema(cls.__tablename__)(cls)
            domain.update(cls._eve_schema)

            for field in cls.__projected_fields__:
                domain[cls.__tablename__]['datasource']['projection'].update(
                    {field: 1}
                )

            domain[cls.__tablename__]['public_methods'] = (
                cls.__public_methods__)

            # For documentation
            domain[cls.__tablename__]['description'] = cls.__description__

            # Users should not provide _author fields
            domain[cls.__tablename__]['schema']['_author'].update(
                {'readonly': True})

    # Make it possible to retrive a user with his username (/users/name)
    domain['users'].update({
        'additional_lookup': {
            'url': 'regex(".*[\w].*")',
            'field': 'username',
        }
    })

    # Hide passwords

    domain['users']['datasource']['projection']['password'] = 0

    # Only accept email addresses for email fields
    EMAIL_REGEX = '^.+@.+$'
    domain['users']['schema']['email'].update(
        {'regex': EMAIL_REGEX})
    domain['forwardaddresses']['schema']['email'].update(
        {'regex': EMAIL_REGEX})
    domain['eventsignups']['schema']['email'].update(
        {'regex': EMAIL_REGEX})

    # Permissions: Only allow existing roles and expiry date must be in the
    # future
    domain['permissions']['schema']['role'].update(
        {'allowed': ROLES.keys()})
    domain['permissions']['schema']['expiry_date'].update(
        {'future_date': True})

<<<<<<< HEAD
    """ For confirmation: eve will not handle POST """
    domain['forwardaddresses']['resource_methods'] = ['GET']
    domain['eventsignups']['resource_methods'] = ['GET']

    domain[models.Session.__tablename__]['resource_methods'] = ['GET']

    """No Patching for files and forwardaddresses, only replacing"""
=======
    # Workaround to signal onInsert that this request is internal
    domain['_eventsignups']['schema'].update({
        '_confirmed': {
            'type': 'boolean',
            'required': False,
        },
    })
    domain['_forwardaddresses']['schema'].update({
        '_confirmed': {
            'type': 'boolean',
            'required': False,
        }
    })

    # internal resources should not be accessed from outside
    domain['_eventsignups']['internal_resource'] = True
    domain['_forwardaddresses']['internal_resource'] = True

    domain[models.Session.__tablename__]['resource_methods'] = ['GET']

    # No Patching for files, only replacing
>>>>>>> 6d56018c
    domain[models.File.__tablename__]['item_methods'] = ['GET', 'PUT',
                                                         'DELETE']
    domain['forwardaddresses']['item_methods'] = ['GET', 'PUT', 'DELETE']

    # time_end for /events requires time_start
    domain['events']['schema']['time_end'].update({
        'dependencies': ['time_start']
    })

    # enums of sqlalchemy should directly be catched by the validator
    domain['users']['schema']['gender'].update({
        'allowed': ['male', 'female']
    })
    domain['users']['schema']['department'].update({
        'allowed': ['itet', 'mavt']
    })

    # Filetype needs to be specified as media, maybe this can be automated
    domain['events']['schema'].update({
        'img_thumbnail': {'type': 'media', 'filetype': ['png', 'jpeg']},
        'img_web': {'type': 'media', 'filetype': ['png', 'jpeg']},
        'img_1920_1080': {'type': 'media', 'filetype': ['png', 'jpeg']}
    })

    domain['files']['schema'].update({
        'data': {'type': 'media', 'required': True}
    })

    domain['joboffers']['schema'].update({
        'logo': {'type': 'media', 'filetype': ['png', 'jpeg']},
        'pdf': {'type': 'media', 'filetype': ['pdf']},
    })

    # Locatization-revelant: Hide the mapping table
    # Set title and description id from events and joboffers schema to read
    # only so they can not be set manually
    domain['translationmappings']['internal_resource'] = True
    domain['joboffers']['schema']['title_id'].update({'readonly': True})
    domain['joboffers']['schema']['description_id'].update({'readonly': True})
    domain['events']['schema']['title_id'].update({'readonly': True})
    domain['events']['schema']['description_id'].update({'readonly': True})

    return domain<|MERGE_RESOLUTION|>--- conflicted
+++ resolved
@@ -58,7 +58,6 @@
     domain['permissions']['schema']['expiry_date'].update(
         {'future_date': True})
 
-<<<<<<< HEAD
     """ For confirmation: eve will not handle POST """
     domain['forwardaddresses']['resource_methods'] = ['GET']
     domain['eventsignups']['resource_methods'] = ['GET']
@@ -66,29 +65,6 @@
     domain[models.Session.__tablename__]['resource_methods'] = ['GET']
 
     """No Patching for files and forwardaddresses, only replacing"""
-=======
-    # Workaround to signal onInsert that this request is internal
-    domain['_eventsignups']['schema'].update({
-        '_confirmed': {
-            'type': 'boolean',
-            'required': False,
-        },
-    })
-    domain['_forwardaddresses']['schema'].update({
-        '_confirmed': {
-            'type': 'boolean',
-            'required': False,
-        }
-    })
-
-    # internal resources should not be accessed from outside
-    domain['_eventsignups']['internal_resource'] = True
-    domain['_forwardaddresses']['internal_resource'] = True
-
-    domain[models.Session.__tablename__]['resource_methods'] = ['GET']
-
-    # No Patching for files, only replacing
->>>>>>> 6d56018c
     domain[models.File.__tablename__]['item_methods'] = ['GET', 'PUT',
                                                          'DELETE']
     domain['forwardaddresses']['item_methods'] = ['GET', 'PUT', 'DELETE']
