--- conflicted
+++ resolved
@@ -6,6 +6,7 @@
 from amivapi.utils import make_domain, EMAIL_REGEX
 
 from models import User, Session, File, StudyDocument, JobOffer, Purchase
+
 
 def get_domain():
     domain = {}
@@ -74,105 +75,6 @@
         'required': False
     })
 
-<<<<<<< HEAD
-=======
-    # /events
-
-    # additional validation
-    domain['events']['schema']['additional_fields'].update({
-        'type': 'json_schema'})
-    domain['events']['schema']['price'].update({'min': 0})
-    domain['events']['schema']['spots'].update({
-        'min': -1,
-        'if_this_then': ['time_register_start', 'time_register_end']})
-    domain['events']['schema']['time_register_end'].update({
-        'dependencies': ['time_register_start'],
-        'later_than': 'time_register_start'})
-    domain['events']['schema']['time_end'].update({
-        'dependencies': ['time_start'],
-        'later_than': 'time_start'})
-
-    # time_end for /events requires time_start
-    domain['events']['schema']['time_end'].update({
-        'dependencies': ['time_start']
-    })
-
-    # event images
-    domain['events']['schema'].update({
-        'img_thumbnail': {'type': 'media', 'filetype': ['png', 'jpeg']},
-        'img_banner': {'type': 'media', 'filetype': ['png', 'jpeg']},
-        'img_poster': {'type': 'media', 'filetype': ['png', 'jpeg']},
-        'img_infoscreen': {'type': 'media', 'filetype': ['png', 'jpeg']}
-    })
-
-    # /eventsignups
-
-    # POST done by custom endpoint
-    domain['eventsignups']['resource_methods'] = ['GET']
-
-    # schema extensions including custom validation
-    domain['eventsignups']['schema']['event_id'].update({
-        'not_patchable': True,
-        'unique_combination': ['user_id', 'email'],
-        'signup_requirements': True})
-    domain['eventsignups']['schema']['user_id'].update({
-        'not_patchable': True,
-        'unique_combination': ['event_id'],
-        'only_self_enrollment_for_event': True})
-    domain['eventsignups']['schema']['email'].update({
-        'not_patchable': True,
-        'unique_combination': ['event_id'],
-        'only_anonymous': True,
-        'email_signup_must_be_allowed': True})
-
-    # Remove _email_unreg and _token from the schema since they are only
-    # for internal use and should not be visible
-    del(domain['eventsignups']['schema']['_email_unreg'])
-    del(domain['eventsignups']['schema']['_token'])
-
-    domain['eventsignups']['schema']['additional_fields'].update({
-        'type': 'json_event_field'})
-
-    # /groups
-
-    # jsonschema validation for permissions
-    domain['groups']['schema']['permissions'].update({
-        'type': 'permissions_jsonschema'
-    })
-
-    # /groupaddresses
-    domain['groupaddresses']['schema']['group_id'].update({
-        'only_groups_you_moderate': True,
-        'unique_combination': ['email'],
-        'not_patchable': True,
-    })
-    domain['groupaddresses']['schema']['email'].update({
-        'regex': EMAIL_REGEX,
-        'unique_combination': ['group_id']})
-
-    # /groupforwards
-    domain['groupforwards']['schema']['group_id'].update({
-        'only_groups_you_moderate': True,
-        'unique_combination': ['email'],
-        'not_patchable': True,
-    })
-    domain['groupforwards']['schema']['email'].update({
-        'regex': EMAIL_REGEX,
-        'unique_combination': ['group_id']})
-
-    # /groupmembers
-
-    domain['groupmembers']['schema']['user_id'].update({
-        'only_self_enrollment_for_group': True,
-        'unique_combination': ['group_id']})
-    domain['groupmembers']['schema']['group_id'].update({
-        'self_enrollment_must_be_allowed': True,
-        'unique_combination': ['user_id']})
-
-    # Membership is not transferable -> remove PUT and PATCH
-    domain['groupmembers']['item_methods'] = ['GET', 'DELETE']
-
->>>>>>> 2f7df50a
     # /files
 
     # No Patching for files
