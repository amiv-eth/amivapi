--- conflicted
+++ resolved
@@ -10,16 +10,10 @@
 from flask import current_app
 from eve.methods.post import post_internal
 from eve.methods.patch import patch_internal
-<<<<<<< HEAD
-from amivapi.models import User
 from nethz import ldap
 
-=======
-from nethz import ldap
-
 from amivapi.utils import admin_permissions
 
->>>>>>> 2460adfb
 
 class LdapConnector():
     """LDAP Connector.
@@ -92,10 +86,6 @@
 
         Returns:
             dict: A dict with data as needed by our API, containing:
-<<<<<<< HEAD
-                _ldap_updated
-=======
->>>>>>> 2460adfb
                 firstname,
                 lastname,
                 nethz,
@@ -144,7 +134,6 @@
         Args:
             cn (string): the common name to search ldap for -> the nethz name
             password (string): the user password (plaintext)
-<<<<<<< HEAD
 
         Returns:
             bool: True if successful, False otherwise
@@ -185,48 +174,6 @@
 
         return (self._filter_data(item) for item in results)
 
-=======
-
-        Returns:
-            bool: True if successful, False otherwise
-        """
-        if self.ldap.authenticate(cn, password):
-            return True  # success!
-        else:
-            # Auth with ldap failed
-            return False
-
-    def find_user(self, cn):
-        """Query ldap by common name. Return filtered data or None.
-
-        Args:
-            cn (str): Common name of a user
-
-        Returns:
-            dict: ldap data of user if found, None otherwise
-        """
-        result = list(self.ldap.search("(cn=%s)" % self._escape(cn),
-                                       attributes=self.LDAP_ATTR))
-
-        if result:
-            return self._filter_data(result[0])
-
-    def find_members(self):
-        """Query ldap for all organisation members.
-
-        Returns:
-            generator: generator of dicts with filtered ldap data.
-        """
-        # Create query: VSETH member and part of any of member ou
-        ou_items = (u"(ou=%s)" % self._escape(item) for item in
-                    current_app.config['LDAP_MEMBER_OU_LIST'])
-        query_string = u"(& (ou=VSETH Mitglied) (| %s) )" % ''.join(ou_items)
-
-        results = self.ldap.search(query_string, attributes=self.LDAP_ATTR)
-
-        return (self._filter_data(item) for item in results)
-
->>>>>>> 2460adfb
     def create(self, data):
         """Add user to db.
 
@@ -304,22 +251,9 @@
 
         Updates existing ones if ldap data has changed.
 
-<<<<<<< HEAD
-        Args:
-            user: the ldap user. must be privileged to search for all ldap users
-            password: the password for the ldap user
-            session: a database session
-            ou_list: list of assigned organisational units in ldap
-
         Returns:
             tuple: First element is the number of new users,
                 Second element the number of updated users
-                Third element a list of users that failed to update (if any)
-=======
-        Returns:
-            tuple: First element is the number of new users,
-                Second element the number of updated users
->>>>>>> 2460adfb
         """
         ldap_data = self.find_members()
         ldap_dict = {member['nethz']: member for member in ldap_data}
