# -*- coding: utf-8 -*-
#
# license: AGPLv3, see LICENSE for details. In addition we strongly encourage
#          you to buy us beer if we meet and you like the software.
"""Email confirmation logic.

Needed when external users want to sign up for public events.
"""
from bson import ObjectId
from eve.methods.delete import deleteitem_internal
from eve.methods.patch import patch_internal
from flask import Blueprint, current_app, redirect, url_for
from itsdangerous import BadSignature, Signer

from amivapi.events.queue import update_waiting_list
from amivapi.events.utils import get_token_secret
from amivapi.utils import mail

email_blueprint = Blueprint('emails', __name__)


def send_confirmmail_to_unregistered_users(items):
    """Send a confirmation email for external signups(email only)

    Args:
        item: The item, which was just inserted into the database
    """
<<<<<<< HEAD
    for item in items:
        if 'user' not in item:
            event = current_app.data.find_one(
                'events', None,
                **{current_app.config['ID_FIELD']: item['event']})
=======
    if 'user' not in item:
        event = current_app.data.find_one(
            'events', None,
            **{current_app.config['ID_FIELD']: item['event']})

        if 'title_en' in event:
            title = event['title_en']
        else:
            title = event['title_de']

        token = Signer(get_token_secret()).sign(
            str(item['_id']).encode('utf-8'))
>>>>>>> c6bb2c04

            if 'title_en' in event:
                title = event['title_en']
            else:
                title = event['title_de']

            token = Signer(current_app.config['TOKEN_SECRET']).sign(
                str(item['_id']).encode('utf-8'))

            if current_app.config.get('SERVER_NAME') is None:
                current_app.logger.warning("SERVER_NAME is not set. E-Mail "
                                           "links will not work!")

            fields = {
                'link': url_for('emails.on_confirm_email', token=token,
                                _external=True),
                'title': title
            }
            email_content = current_app.config['CONFIRM_EMAIL_TEXT'] % fields

            mail(current_app.config['API_MAIL'],  # from
                 [item['email']],  # receivers list
                 'Registration for AMIV event %s' % title,
                 email_content)


def add_confirmed_before_insert(items):
    """Add the confirmed field to a event signup before it is inserted to the
    database. We accept all registered users instantly, others need to click the
    confirmation link first"""
    for item in items:
        if item.get('user', None) is None:
            item['confirmed'] = False
        else:
            item['confirmed'] = True


@email_blueprint.route('/confirm_email/<token>')
def on_confirm_email(token):
    """Email confirmation endpoint.

    We try to confirm the specified signup and redirect to a webpage.
    """
    try:
        s = Signer(get_token_secret())
        signup_id = ObjectId(s.unsign(token).decode('utf-8'))
    except BadSignature:
        return "Unknown token"

    patch_internal('eventsignups', {'confirmed': True},
                   skip_validation=True, concurrency_check=False,
                   **{current_app.config['ID_FIELD']: signup_id})

    # Now the user may be able to get accepted, so update the events waiting
    # list
    lookup = {current_app.config['ID_FIELD']: signup_id}
    signup = current_app.data.find_one('eventsignups', None, **lookup)

    update_waiting_list(signup['event'])

    redirect_url = current_app.config.get('EMAIL_CONFIRMED_REDIRECT')
    if redirect_url:
        return redirect(redirect_url)
    else:
        return current_app.config['CONFIRM_TEXT']


@email_blueprint.route('/delete_signup/<token>')
def on_delete_signup(token):
    """Endpoint to delete signups via email"""
    try:
        s = Signer(get_token_secret())
        signup_id = ObjectId(s.unsign(token).decode('utf-8'))
    except BadSignature:
        return "Unknown token"

    deleteitem_internal('eventsignups', concurrency_check=False,
                        **{current_app.config['ID_FIELD']: signup_id})

    redirect_url = current_app.config.get('SIGNUP_DELETED_REDIRECT')
    if redirect_url:
        return redirect(redirect_url)
    else:
        return current_app.config['SIGNUP_DELETED_TEXT']<|MERGE_RESOLUTION|>--- conflicted
+++ resolved
@@ -25,33 +25,18 @@
     Args:
         item: The item, which was just inserted into the database
     """
-<<<<<<< HEAD
     for item in items:
         if 'user' not in item:
             event = current_app.data.find_one(
                 'events', None,
                 **{current_app.config['ID_FIELD']: item['event']})
-=======
-    if 'user' not in item:
-        event = current_app.data.find_one(
-            'events', None,
-            **{current_app.config['ID_FIELD']: item['event']})
-
-        if 'title_en' in event:
-            title = event['title_en']
-        else:
-            title = event['title_de']
-
-        token = Signer(get_token_secret()).sign(
-            str(item['_id']).encode('utf-8'))
->>>>>>> c6bb2c04
 
             if 'title_en' in event:
                 title = event['title_en']
             else:
                 title = event['title_de']
 
-            token = Signer(current_app.config['TOKEN_SECRET']).sign(
+            token = Signer(get_token_secret()).sign(
                 str(item['_id']).encode('utf-8'))
 
             if current_app.config.get('SERVER_NAME') is None:
