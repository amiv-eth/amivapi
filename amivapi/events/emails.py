--- conflicted
+++ resolved
@@ -65,19 +65,12 @@
         mail([email],
              'Your event signup for %s was accepted' % event_name,
              current_app.config['ACCEPT_EMAIL_TEXT'].format(
-<<<<<<< HEAD
-            name=name,
-            title=event_name,
-            link=deletion_link,
-            additional_info_text=event_signup_info_text,
-            deadline=event['time_register_end'].strftime('%H.%M %d.%m.%Y')))
-=======
                 name=name,
                 title=event_name,
                 link=deletion_link,
+                additional_info_text=event_signup_info_text,
                 deadline=event['time_register_end'].strftime('%H.%M %d.%m.%Y')),
              reply_to_email)
->>>>>>> afcdc065
 
 
 def notify_signup_deleted(signup):
