# -*- coding: utf-8 -*-
#
# license: AGPLv3, see LICENSE for details. In addition we strongly encourage
#          you to buy us beer if we meet and you like the software.
"""Email formatting.

Needed when users are notified about their event signups.
"""
from flask import current_app, url_for
from itsdangerous import URLSafeSerializer

from amivapi.events.utils import get_token_secret
from amivapi.utils import mail_from_template


def find_reply_to_email(event):
    """Get the moderator or default event mailing reply-to email address."""
    id_field = current_app.config['ID_FIELD']

    if event['moderator'] is not None:
        lookup = {id_field: event['moderator']}
        moderator = current_app.data.find_one('users', None, **lookup)

        if moderator is not None:
            return moderator['email']

    return current_app.config.get('DEFAULT_EVENT_REPLY_TO')


def notify_signup_accepted(event, signup, waiting_list=False):
    """Send an email to a user that his signup was accepted"""
    id_field = current_app.config['ID_FIELD']

    if signup.get('user'):
        lookup = {id_field: signup['user']}
        user = current_app.data.find_one('users', None, **lookup)
        name = user['firstname']
        email = user['email']
    else:
        name = 'Guest of AMIV'
        email = signup['email']

    s = URLSafeSerializer(get_token_secret())
    token = s.dumps(str(signup[id_field]))

    if current_app.config.get('SERVER_NAME') is None:
        current_app.logger.warning("SERVER_NAME is not set. E-Mail links "
                                   "will not work!")

    deletion_link = url_for('emails.on_delete_signup', token=token,
                            _external=True)
    title_en = event['title_en']
    title_de = event['title_de']
    signup_additional_info_en = event['signup_additional_info_en']
    signup_additional_info_de = event['signup_additional_info_de']

    reply_to_email = find_reply_to_email(event)

    if waiting_list:
        mail_from_template(
            to=[email],
            subject='Your signup for %s was put on the waiting list'
                    % (title_en or title_de),
            template_name='events_waitingList',
            template_args=dict(
                name=name,
                title_en=(title_en or title_de),
                title_de=(title_de or title_en)),
            reply_to=reply_to_email)
    else:
        mail_from_template(
            to=[email],
            subject='Your event signup for %s was accepted'
                    % (title_en or title_de),
            template_name='events_accept',
            template_args=dict(
                name=name,
                title_en=(title_en or title_de),
                title_de=(title_de or title_en),
                link=deletion_link,
<<<<<<< HEAD
                deadline=(event['time_deregister_end']
                          .strftime('%H.%M %d.%m.%Y'))),
             reply_to_email)
=======
                signup_additional_info_en=(signup_additional_info_en or
                                           signup_additional_info_de),
                signup_additional_info_de=(signup_additional_info_de or
                                           signup_additional_info_en),
                deadline=event['time_register_end']),
            reply_to=reply_to_email)
>>>>>>> 66feca0f


def notify_signup_deleted(signup):
    """Send an email to a user that his signup was deleted"""
    id_field = current_app.config['ID_FIELD']

    if signup.get('user'):
        lookup = {id_field: signup['user']}
        user = current_app.data.find_one('users', None, **lookup)
        if user is None:  # User was deleted
            return
        name = user['firstname']
        email = user['email']
    else:
        name = 'Guest of AMIV'
        email = signup['email']

    event = current_app.data.find_one(
        'events', None,
        **{current_app.config['ID_FIELD']: signup['event']})

    if current_app.config.get('SERVER_NAME') is None:
        current_app.logger.warning("SERVER_NAME is not set. E-Mail links "
                                   "will not work!")

    title_en = event.get('title_en')
    title_de = event.get('title_de')

    reply_to_email = find_reply_to_email(event)

    mail_from_template(
        to=[email],
        subject='Successfully deregistered from %s' % (title_en or title_de),
        template_name='events_deregister',
        template_args=dict(
            name=name,
            title_en=(title_en or title_de),
            title_de=(title_de or title_en)),
        reply_to=reply_to_email)


def send_confirmmail_to_unregistered_users(items):
    """Send a confirmation email for external signups(email only)

    Args:
        item: The item, which was just inserted into the database
    """
    for item in items:
        if item.get('user') is None:
            event = current_app.data.find_one(
                'events', None,
                **{current_app.config['ID_FIELD']: item['event']})

            title_en = event.get('title_en')
            title_de = event.get('title_de')

            s = URLSafeSerializer(get_token_secret())
            token = s.dumps(str(item['_id']))

            if current_app.config.get('SERVER_NAME') is None:
                current_app.logger.warning("SERVER_NAME is not set. E-Mail "
                                           "links will not work!")

            confirm_link = url_for('emails.on_confirm_email', token=token,
                                   _external=True)

            reply_to_email = find_reply_to_email(event)

            mail_from_template(
                to=[item['email']],
                subject='Registration for %s' % (title_en or title_de),
                template_name='events_confirm',
                template_args=dict(
                    title_en=(title_en or title_de),
                    title_de=(title_de or title_en),
                    link=confirm_link),
                reply_to=reply_to_email)<|MERGE_RESOLUTION|>--- conflicted
+++ resolved
@@ -78,18 +78,12 @@
                 title_en=(title_en or title_de),
                 title_de=(title_de or title_en),
                 link=deletion_link,
-<<<<<<< HEAD
-                deadline=(event['time_deregister_end']
-                          .strftime('%H.%M %d.%m.%Y'))),
-             reply_to_email)
-=======
                 signup_additional_info_en=(signup_additional_info_en or
                                            signup_additional_info_de),
                 signup_additional_info_de=(signup_additional_info_de or
                                            signup_additional_info_en),
-                deadline=event['time_register_end']),
+                deadline=event['time_deregister_end']),
             reply_to=reply_to_email)
->>>>>>> 66feca0f
 
 
 def notify_signup_deleted(signup):
