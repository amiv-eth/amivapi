--- conflicted
+++ resolved
@@ -169,16 +169,11 @@
             },
             'additional_fields': {
                 'nullable': True,
-<<<<<<< HEAD
                 'type': 'cerberus_schema',
-                'only_if_not_null': 'spots'
-=======
-                'type': 'json_schema',
                 'only_if_not_null': 'spots',
                 'description': 'must be provided in form of a JSON-Schema. You'
                 'can add here fields you want to know from people signing up '
                 'going further than their email-address'
->>>>>>> b971e94f
             },
             'allow_email_signup': {
                 'nullable': False,
@@ -203,40 +198,10 @@
     },
 
     'eventsignups': {
-<<<<<<< HEAD
-        'description': {
-            'fields': {
-                'additional_fields': "Data-schema depends on "
-                "'additional_fields' from the mapped event. Please provide in "
-                "json-format.",
-                'email': 'For registered users, this is just a projection of '
-                'your general email-address. External users need to provide '
-                'their email here.',
-                'user': "Provide either user or email.",
-                'confirmed': "This fields describes, whether the email address "
-                "was validated. This is automatically set for registered users "
-                "and will be True after the user has clicked the confirmation "
-                "link for unregistered users.",
-                'accepted': "This field describes, whether a user is in the "
-                "accepted list of people for the event or on the waiting list. "
-                "Depending on the `selection_method` field of the parent event,"
-                " this field is automatically set to True for new signups, as "
-                "long as there is space, or needs to be set by an admin."
-            },
-            'general': 'You can signup here for an existing event inside of '
-            'the registration-window. External Users can only sign up to '
-            'public events.',
-            'methods': {
-                'PATCH': 'Only additional_fields can be changed by users. '
-                'Admins can also patch accepted.'
-            }
-        },
-=======
         'description': 'You can signup here for an existing event inside of '
         'the registration-window. External Users can only sign up to public '
         'events.\n\n'
         'PATCH: Only additional fields can be changed.',
->>>>>>> b971e94f
 
         'resource_methods': ['GET', 'POST'],
         'item_methods': ['GET', 'PATCH', 'DELETE'],
@@ -265,12 +230,9 @@
                 'only_self_enrollment_for_event': True,
                 'type': 'objectid',
                 'nullable': False,
-<<<<<<< HEAD
-                'unique_combination': ['event']
-
-=======
+                'unique_combination': ['event'],
                 'description': 'Provide either user or email.'
->>>>>>> b971e94f
+
                 # This creates a presence XOR with email
                 # TODO: This needs cerberus > 1.0.1
                 # enable as soon as eve supports it
@@ -290,14 +252,11 @@
                 'nullable': False,
                 'regex': EMAIL_REGEX,
                 'type': 'string',
-<<<<<<< HEAD
-                'unique_combination': ['event']
-
-=======
+                'unique_combination': ['event'],
                 'description': 'For registered users, this is just a projection'
                 ' of your general email-address. External users need to provide'
                 ' their email here.'
->>>>>>> b971e94f
+
                 # This creates a presence XOR with user
                 # TODO: This needs cerberus > 1.0.1
                 # enable as soon as eve supports it
